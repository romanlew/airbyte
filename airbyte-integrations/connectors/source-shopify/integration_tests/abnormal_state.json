{
  "customers": {
    "updated_at": "2025-07-08T05:40:38-07:00"
  },
  "orders": {
    "updated_at": "2025-07-08T05:40:38-07:00"
  },
  "draft_orders": {
    "updated_at": "2025-07-08T05:40:38-07:00"
  },
  "products": {
    "updated_at": "2025-07-08T05:40:38-07:00"
  },
  "abandoned_checkouts": {
    "updated_at": "2025-07-08T05:40:38-07:00"
  },
  "metafields": {
    "updated_at": "2025-07-08T05:40:38-07:00"
  },
  "collects": {
    "id": 29427031703741
  },
  "custom_collections": {
    "updated_at": "2025-07-08T05:40:38-07:00"
  },
  "order_refunds": {
    "created_at": "2025-03-03T03:47:46-08:00",
    "orders": {
      "updated_at": "2025-03-03T03:47:46-08:00"
    }
  },
  "order_risks": {
    "id": 6446736474301,
    "orders": {
      "updated_at": "2025-02-22T00:37:28-08:00"
    }
  },
  "transactions": {
    "created_at": "2025-03-03T03:47:45-08:00",
    "orders": {
      "updated_at": "2025-03-03T03:47:46-08:00"
    }
  },
  "tender_transactions": {
    "processed_at": "2025-03-03T03:47:45-08:00"
  },
  "pages": {
    "updated_at": "2025-07-08T05:24:10-07:00"
  },
  "price_rules": {
    "updated_at": "2025-09-10T06:48:10-07:00"
  },
  "discount_codes": {
    "updated_at": "2025-09-10T06:48:10-07:00",
    "price_rules": {
      "updated_at": "2025-09-10T06:48:10-07:00"
    }
  },
  "inventory_items": {
    "updated_at": "2025-02-22T00:40:26-08:00",
    "products": {
      "updated_at": "2025-08-18T02:39:48-07:00"
    }
  },
  "inventory_levels": {
    "updated_at": "2025-03-03T03:47:51-08:00",
    "locations": {}
  },
  "fulfillment_orders": {
    "id": 5424260808893,
    "orders": {
      "updated_at": "2025-03-03T03:47:46-08:00"
    }
  },
  "fulfillments": {
<<<<<<< HEAD
    "updated_at": "2024-07-08T05:40:38-07:00"
  },
  "balance_transactions": {
    "id": 9999999999999
=======
    "updated_at": "2025-02-27T23:49:13-08:00",
    "orders": {
      "updated_at": "2025-03-03T03:47:46-08:00"
    }
>>>>>>> 98addede
  }
}<|MERGE_RESOLUTION|>--- conflicted
+++ resolved
@@ -73,16 +73,12 @@
     }
   },
   "fulfillments": {
-<<<<<<< HEAD
-    "updated_at": "2024-07-08T05:40:38-07:00"
-  },
-  "balance_transactions": {
-    "id": 9999999999999
-=======
     "updated_at": "2025-02-27T23:49:13-08:00",
     "orders": {
       "updated_at": "2025-03-03T03:47:46-08:00"
     }
->>>>>>> 98addede
+  },
+  "balance_transactions": {
+    "id": 9999999999999
   }
 }