--- conflicted
+++ resolved
@@ -4,12 +4,6 @@
 
 import logging
 from datetime import datetime
-<<<<<<< HEAD
-from typing import Any, List, Mapping, Tuple, Type
-
-from airbyte_cdk.models import ConnectorSpecification, DestinationSyncMode
-from airbyte_cdk.sources.async_source import AsyncSource
-=======
 from typing import Any, List, Mapping, MutableMapping, Optional, Tuple, Type
 
 import pendulum
@@ -22,8 +16,7 @@
     OAuth2Specification,
     Status,
 )
-from airbyte_cdk.sources import AbstractSource
->>>>>>> 62992bff
+from airbyte_cdk.sources.async_source import AsyncSource
 from airbyte_cdk.sources.streams import Stream
 from airbyte_cdk.sources.streams.core import package_name_from_class
 from airbyte_cdk.sources.utils.schema_helpers import ResourceSchemaLoader
