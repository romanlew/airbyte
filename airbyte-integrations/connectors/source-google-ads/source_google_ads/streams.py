--- conflicted
+++ resolved
@@ -69,11 +69,7 @@
     days_of_data_storage = None
     cursor_field = "segments.date"
     primary_key = None
-<<<<<<< HEAD
-    time_unit = "days"
-=======
     range_days = 15  # date range is set to 15 days, because for conversion_window_days default value is 14. Range less than 15 days will break the integration tests.
->>>>>>> ded87beb
 
     def __init__(self, start_date: str, conversion_window_days: int, time_zone: [pendulum.timezone, str], end_date: str = None, **kwargs):
         self.conversion_window_days = conversion_window_days
