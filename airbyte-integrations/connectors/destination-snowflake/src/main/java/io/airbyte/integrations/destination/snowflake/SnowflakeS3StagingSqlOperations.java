--- conflicted
+++ resolved
@@ -105,18 +105,8 @@
     try {
       final List<MultiPartOutputStream> outputStreams = uploadManager.getMultiPartOutputStreams();
       try (final MultiPartOutputStream outputStream = outputStreams.get(0)) {
-<<<<<<< HEAD
         try (final InputStream dataStream = recordsData.getInputStream()) {
           dataStream.transferTo(outputStream);
-=======
-        try (final CSVPrinter csvPrinter = new CSVPrinter(new PrintWriter(outputStream, true, StandardCharsets.UTF_8), CSVFormat.DEFAULT)) {
-          final CsvSheetGenerator csvSheetGenerator = new StagingDatabaseCsvSheetGenerator();
-          createStageIfNotExists(database, stage);
-          for (final AirbyteRecordMessage recordMessage : records) {
-            final var id = UUID.randomUUID();
-            csvPrinter.printRecord(csvSheetGenerator.getDataRow(id, recordMessage));
-          }
->>>>>>> 9f70ff93
         }
       }
     } catch (final Exception e) {
@@ -195,21 +185,11 @@
   public void cleanUpStage(final JdbcDatabase database, final String stageName, final List<String> stagedFiles) {
     final String bucket = s3Config.getBucketName();
     ObjectListing objects = s3Client.listObjects(bucket, stageName);
-<<<<<<< HEAD
-    while (objects.isTruncated()) {
-      if (objects.getObjectSummaries().size() > 0) {
-        final List<KeyVersion> toDelete = objects.getObjectSummaries()
-            .stream()
-            .filter(obj -> stagedFiles.isEmpty() || stagedFiles.contains(obj.getKey()))
-            .map(obj -> new KeyVersion(obj.getKey()))
-            .toList();
-        s3Client.deleteObjects(new DeleteObjectsRequest(bucket).withKeys(toDelete));
-        LOGGER.info("Stage {} has been clean-up ({} objects were deleted)...", stageName, toDelete.size());
-=======
     while (objects.getObjectSummaries().size() > 0) {
       final List<KeyVersion> toDelete = objects.getObjectSummaries()
           .stream()
           .map(obj -> new KeyVersion(obj.getKey()))
+          .filter(obj -> stagedFiles.isEmpty() || stagedFiles.contains(obj.getKey()))
           .toList();
       s3Client.deleteObjects(new DeleteObjectsRequest(bucket).withKeys(toDelete));
       LOGGER.info("Stage {} has been clean-up ({} objects were deleted)...", stageName, toDelete.size());
@@ -217,7 +197,6 @@
         objects = s3Client.listNextBatchOfObjects(objects);
       } else {
         break;
->>>>>>> 9f70ff93
       }
     }
   }
