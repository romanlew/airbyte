--- conflicted
+++ resolved
@@ -327,9 +327,6 @@
     API docs: https://apidocs.chargebee.com/docs/api/credit_notes?prod_cat_ver=2#list_credit_notes
     """
 
-<<<<<<< HEAD
-    api = CreditNoteModel
-=======
     cursor_field = "updated_at"
 
     api = CreditNoteModel
@@ -337,5 +334,4 @@
     def request_params(self, **kwargs) -> MutableMapping[str, Any]:
         params = super().request_params(**kwargs)
         params["sort_by[asc]"] = "date"
-        return params
->>>>>>> 55b92a55
+        return params