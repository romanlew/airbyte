--- conflicted
+++ resolved
@@ -3,13 +3,8 @@
 #
 
 import urllib.parse as urlparse
-<<<<<<< HEAD
-from abc import ABC, abstractmethod
-from typing import Any, Iterable, List, Mapping, MutableMapping, Optional
-=======
 from abc import ABC
 from typing import Any, Dict, Iterable, List, Mapping, MutableMapping, Optional
->>>>>>> 1dcd525e
 from urllib.parse import parse_qs
 
 import pendulum
@@ -25,13 +20,8 @@
     Jira API Reference: https://developer.atlassian.com/cloud/jira/platform/rest/v3/intro/
     """
 
-<<<<<<< HEAD
-    primary_key = "id"
-    parse_response_root = None
-=======
     primary_key: Optional[str] = "id"
     parse_response_root: Optional[str] = None
->>>>>>> 1dcd525e
 
     def __init__(self, domain: str, projects: List[str], **kwargs):
         super(JiraStream, self).__init__(**kwargs)
@@ -99,12 +89,6 @@
         super().__init__(**kwargs)
         self._start_date = start_date
 
-<<<<<<< HEAD
-    def jql_compare_date(self, stream_state: Mapping[str, any] = {}) -> Optional[str]:
-        issues_state = None
-        if stream_state.get(self.cursor_field):
-            issues_state = pendulum.parse(stream_state.get(self.cursor_field, self._start_date))
-=======
     def jql_compare_date(self, stream_state: Mapping[str, Any]) -> Optional[str]:
         issues_state = None
         cursor_exist_in_state: Any = False
@@ -118,39 +102,15 @@
             cursor_field = cursor_field[-1]
         if cursor_exist_in_state:
             issues_state = pendulum.parse(stream_state.get(cursor_field, self._start_date))
->>>>>>> 1dcd525e
         elif self._start_date:
             issues_state = pendulum.parse(self._start_date)
         if issues_state:
             issues_state_row = issues_state.strftime("%Y/%m/%d %H:%M")
-<<<<<<< HEAD
-            return f"{self.cursor_field} > '{issues_state_row}'"
-=======
             return f"{cursor_field} > '{issues_state_row}'"
->>>>>>> 1dcd525e
         return None
 
 
 class IncrementalJiraStream(StartDateJiraStream, ABC):
-<<<<<<< HEAD
-    @property
-    @abstractmethod
-    def cursor_field(self) -> str:
-        """
-        Defining a cursor field indicates that a stream is incremental, so any incremental stream must extend this class
-        and define a cursor field.
-        """
-        pass
-
-    def get_updated_state(self, current_stream_state: MutableMapping[str, Any], latest_record: Mapping[str, Any]) -> Mapping[str, Any]:
-        latest_record_date = pendulum.parse(latest_record.get("fields", {}).get(self.cursor_field))
-        if current_stream_state:
-            current_stream_state = current_stream_state.get(self.cursor_field)
-            if current_stream_state:
-                return {self.cursor_field: str(max(latest_record_date, pendulum.parse(current_stream_state)))}
-        else:
-            return {self.cursor_field: str(latest_record_date)}
-=======
     def get_updated_state(self, current_stream_state: MutableMapping[str, Any], latest_record: Mapping[str, Any]) -> Mapping[str, Any]:
         cursor_field = self.cursor_field
         if isinstance(cursor_field, str):
@@ -165,7 +125,6 @@
             return {cursor_field: str(max(latest_record_date, pendulum.parse(stream_state)))}
         else:
             return {cursor_field: str(latest_record_date)}
->>>>>>> 1dcd525e
 
 
 class ApplicationRoles(JiraStream):
@@ -233,17 +192,6 @@
     https://developer.atlassian.com/cloud/jira/software/rest/api-group-board/#api-agile-1-0-board-boardid-issue-get
     """
 
-<<<<<<< HEAD
-    cursor_field = "updated"
-    parse_response_root = "issues"
-
-    def path(self, stream_slice: Mapping[str, Any] = None, **kwargs) -> str:
-        board_id = stream_slice["board_id"]
-        return f"board/{board_id}/issue"
-
-    def request_params(self, stream_state: Mapping[str, Any] = {}, **kwargs):
-        params = super().request_params(stream_state=stream_state, **kwargs)
-=======
     cursor_field = ["fields", "updated"]
     parse_response_root = "issues"
 
@@ -259,7 +207,6 @@
     ) -> MutableMapping[str, Any]:
         stream_state = stream_state or {}
         params = super().request_params(stream_state=stream_state, stream_slice=stream_slice, next_page_token=next_page_token)
->>>>>>> 1dcd525e
         params["fields"] = ["key", "updated"]
         jql = self.jql_compare_date(stream_state)
         if jql:
@@ -292,21 +239,12 @@
     https://developer.atlassian.com/cloud/jira/platform/rest/v3/api-group-issue-search/#api-rest-api-3-search-get
     """
 
-<<<<<<< HEAD
-    cursor_field = "updated"
-=======
     cursor_field = ["fields", "updated"]
->>>>>>> 1dcd525e
     parse_response_root = "issues"
 
     def path(self, **kwargs) -> str:
         return "search"
 
-<<<<<<< HEAD
-    def request_params(self, stream_state: Mapping[str, Any] = {}, stream_slice: Mapping[str, Any] = None, **kwargs):
-        project_id = stream_slice["project_id"]
-        params = super().request_params(stream_state=stream_state, stream_slice=stream_slice, **kwargs)
-=======
     def request_params(
         self,
         stream_state: Mapping[str, Any],
@@ -315,7 +253,6 @@
     ) -> MutableMapping[str, Any]:
         project_id = stream_slice["project_id"]
         params = super().request_params(stream_state=stream_state, stream_slice=stream_slice, next_page_token=next_page_token)
->>>>>>> 1dcd525e
         params["fields"] = ["summary", "description", "status", "updated"]
         jql_parts = ["issuetype = 'Epic'", f"project = '{project_id}'", self.jql_compare_date(stream_state)]
         params["jql"] = " and ".join([p for p in jql_parts if p])
@@ -350,11 +287,7 @@
     https://developer.atlassian.com/cloud/jira/platform/rest/v3/api-group-filter-sharing/#api-rest-api-3-filter-id-permission-get
     """
 
-<<<<<<< HEAD
-    def path(self, stream_slice: Mapping[str, Any] = None, **kwargs) -> str:
-=======
-    def path(self, stream_slice: Mapping[str, Any], **kwargs) -> str:
->>>>>>> 1dcd525e
+    def path(self, stream_slice: Mapping[str, Any], **kwargs) -> str:
         filter_id = stream_slice["filter_id"]
         return f"filter/{filter_id}/permission"
 
@@ -385,11 +318,7 @@
     parse_response_root = "issues"
     use_cache = True
 
-<<<<<<< HEAD
-    def __init__(self, additional_fields: List[str] = [], expand_changelog: bool = False, **kwargs):
-=======
     def __init__(self, additional_fields: List[str], expand_changelog: bool = False, **kwargs):
->>>>>>> 1dcd525e
         super().__init__(**kwargs)
         self._additional_fields = additional_fields
         self._expand_changelog = expand_changelog
@@ -397,11 +326,6 @@
     def path(self, **kwargs) -> str:
         return "search"
 
-<<<<<<< HEAD
-    def request_params(self, stream_state: Mapping[str, Any] = {}, stream_slice: Mapping[str, Any] = None, **kwargs):
-        project_id = stream_slice["project_id"]
-        params = super().request_params(stream_state=stream_state, stream_slice=stream_slice, **kwargs)
-=======
     def request_params(
         self,
         stream_state: Mapping[str, Any],
@@ -410,7 +334,6 @@
     ) -> MutableMapping[str, Any]:
         project_id = stream_slice["project_id"]
         params = super().request_params(stream_state=stream_state, stream_slice=stream_slice, next_page_token=next_page_token)
->>>>>>> 1dcd525e
         params["fields"] = stream_slice["fields"]
         jql_parts = [f"project = '{project_id}'", self.jql_compare_date(stream_state)]
         params["jql"] = " and ".join([p for p in jql_parts if p])
@@ -448,24 +371,13 @@
             yield from super().read_records(
                 stream_slice={"project_id": project["id"], "project_key": project["key"], "fields": list(set(fields))}, **kwargs
             )
-<<<<<<< HEAD
-=======
 
     def transform(self, record: MutableMapping[str, Any], stream_slice: Mapping[str, Any], **kwargs) -> MutableMapping[str, Any]:
         record["projectId"] = stream_slice["project_id"]
         record["projectKey"] = stream_slice["project_key"]
         return record
->>>>>>> 1dcd525e
-
-    def transform(self, record: MutableMapping[str, Any], stream_slice: Mapping[str, Any], **kwargs) -> MutableMapping[str, Any]:
-        record["projectId"] = stream_slice["project_id"]
-        record["projectKey"] = stream_slice["project_key"]
-        return record
-
-<<<<<<< HEAD
-
-=======
->>>>>>> 1dcd525e
+
+
 class IssueComments(StartDateJiraStream):
     """
     https://developer.atlassian.com/cloud/jira/platform/rest/v3/api-group-issue-comments/#api-rest-api-3-issue-issueidorkey-comment-get
@@ -478,9 +390,6 @@
         return f"issue/{key}/comment"
 
     def read_records(self, stream_slice: Optional[Mapping[str, Any]] = None, **kwargs) -> Iterable[Mapping[str, Any]]:
-<<<<<<< HEAD
-        issues_stream = Issues(authenticator=self.authenticator, domain=self._domain, projects=self._projects, start_date=self._start_date)
-=======
         issues_stream = Issues(
             additional_fields=[],
             authenticator=self.authenticator,
@@ -488,7 +397,6 @@
             projects=self._projects,
             start_date=self._start_date,
         )
->>>>>>> 1dcd525e
         for issue in issues_stream.read_records(sync_mode=SyncMode.full_refresh):
             yield from super().read_records(stream_slice={"key": issue["key"]}, **kwargs)
 
@@ -600,19 +508,12 @@
     https://developer.atlassian.com/cloud/jira/platform/rest/v3/api-group-issue-properties/#api-rest-api-3-issue-issueidorkey-properties-propertykey-get
     """
 
-<<<<<<< HEAD
-    def path(self, stream_slice: Mapping[str, Any] = None, **kwargs) -> str:
-=======
-    def path(self, stream_slice: Mapping[str, Any], **kwargs) -> str:
->>>>>>> 1dcd525e
+    def path(self, stream_slice: Mapping[str, Any], **kwargs) -> str:
         key = stream_slice["key"]
         issue_key = stream_slice["issue_key"]
         return f"issue/{issue_key}/properties/{key}"
 
     def read_records(self, stream_slice: Optional[Mapping[str, Any]] = None, **kwargs) -> Iterable[Mapping[str, Any]]:
-<<<<<<< HEAD
-        issues_stream = Issues(authenticator=self.authenticator, domain=self._domain, projects=self._projects, start_date=self._start_date)
-=======
         issues_stream = Issues(
             additional_fields=[],
             authenticator=self.authenticator,
@@ -620,7 +521,6 @@
             projects=self._projects,
             start_date=self._start_date,
         )
->>>>>>> 1dcd525e
         issue_property_keys_stream = IssuePropertyKeys(authenticator=self.authenticator, domain=self._domain, projects=self._projects)
         for issue in issues_stream.read_records(sync_mode=SyncMode.full_refresh):
             for property_key in issue_property_keys_stream.read_records(stream_slice={"key": issue["key"]}, **kwargs):
@@ -632,18 +532,11 @@
     https://developer.atlassian.com/cloud/jira/platform/rest/v3/api-group-issue-remote-links/#api-rest-api-3-issue-issueidorkey-remotelink-get
     """
 
-<<<<<<< HEAD
-    def path(self, stream_slice: Mapping[str, Any] = None, **kwargs) -> str:
-=======
-    def path(self, stream_slice: Mapping[str, Any], **kwargs) -> str:
->>>>>>> 1dcd525e
+    def path(self, stream_slice: Mapping[str, Any], **kwargs) -> str:
         key = stream_slice["key"]
         return f"issue/{key}/remotelink"
 
     def read_records(self, stream_slice: Optional[Mapping[str, Any]] = None, **kwargs) -> Iterable[Mapping[str, Any]]:
-<<<<<<< HEAD
-        issues_stream = Issues(authenticator=self.authenticator, domain=self._domain, projects=self._projects, start_date=self._start_date)
-=======
         issues_stream = Issues(
             additional_fields=[],
             authenticator=self.authenticator,
@@ -651,7 +544,6 @@
             projects=self._projects,
             start_date=self._start_date,
         )
->>>>>>> 1dcd525e
         for issue in issues_stream.read_records(sync_mode=SyncMode.full_refresh):
             yield from super().read_records(stream_slice={"key": issue["key"]}, **kwargs)
 
@@ -709,19 +601,13 @@
     """
 
     # parse_response_root = "voters"
-<<<<<<< HEAD
-=======
     primary_key = None
->>>>>>> 1dcd525e
 
     def path(self, stream_slice: Mapping[str, Any], **kwargs) -> str:
         key = stream_slice["key"]
         return f"issue/{key}/votes"
 
     def read_records(self, stream_slice: Optional[Mapping[str, Any]] = None, **kwargs) -> Iterable[Mapping[str, Any]]:
-<<<<<<< HEAD
-        issues_stream = Issues(authenticator=self.authenticator, domain=self._domain, projects=self._projects, start_date=self._start_date)
-=======
         issues_stream = Issues(
             additional_fields=[],
             authenticator=self.authenticator,
@@ -729,7 +615,6 @@
             projects=self._projects,
             start_date=self._start_date,
         )
->>>>>>> 1dcd525e
         for issue in issues_stream.read_records(sync_mode=SyncMode.full_refresh):
             yield from super().read_records(stream_slice={"key": issue["key"]}, **kwargs)
 
@@ -742,19 +627,13 @@
     """
 
     # parse_response_root = "watchers"
-<<<<<<< HEAD
-=======
     primary_key = None
->>>>>>> 1dcd525e
 
     def path(self, stream_slice: Mapping[str, Any], **kwargs) -> str:
         key = stream_slice["key"]
         return f"issue/{key}/watchers"
 
     def read_records(self, stream_slice: Optional[Mapping[str, Any]] = None, **kwargs) -> Iterable[Mapping[str, Any]]:
-<<<<<<< HEAD
-        issues_stream = Issues(authenticator=self.authenticator, domain=self._domain, projects=self._projects, start_date=self._start_date)
-=======
         issues_stream = Issues(
             additional_fields=[],
             authenticator=self.authenticator,
@@ -762,7 +641,6 @@
             projects=self._projects,
             start_date=self._start_date,
         )
->>>>>>> 1dcd525e
         for issue in issues_stream.read_records(sync_mode=SyncMode.full_refresh):
             yield from super().read_records(stream_slice={"key": issue["key"]}, **kwargs)
 
@@ -773,19 +651,13 @@
     """
 
     parse_response_root = "worklogs"
-<<<<<<< HEAD
-=======
     primary_key = None
->>>>>>> 1dcd525e
 
     def path(self, stream_slice: Mapping[str, Any], **kwargs) -> str:
         key = stream_slice["key"]
         return f"issue/{key}/worklog"
 
     def read_records(self, stream_slice: Optional[Mapping[str, Any]] = None, **kwargs) -> Iterable[Mapping[str, Any]]:
-<<<<<<< HEAD
-        issues_stream = Issues(authenticator=self.authenticator, domain=self._domain, projects=self._projects, start_date=self._start_date)
-=======
         issues_stream = Issues(
             additional_fields=[],
             authenticator=self.authenticator,
@@ -793,7 +665,6 @@
             projects=self._projects,
             start_date=self._start_date,
         )
->>>>>>> 1dcd525e
         for issue in issues_stream.read_records(sync_mode=SyncMode.full_refresh):
             yield from super().read_records(stream_slice={"key": issue["key"]}, **kwargs)
 
@@ -872,11 +743,7 @@
     https://developer.atlassian.com/cloud/jira/platform/rest/v3/api-group-project-avatars/#api-rest-api-3-project-projectidorkey-avatars-get
     """
 
-<<<<<<< HEAD
-    def path(self, stream_slice: Mapping[str, Any] = None, **kwargs) -> str:
-=======
-    def path(self, stream_slice: Mapping[str, Any], **kwargs) -> str:
->>>>>>> 1dcd525e
+    def path(self, stream_slice: Mapping[str, Any], **kwargs) -> str:
         key = stream_slice["key"]
         return f"project/{key}/avatars"
 
@@ -922,13 +789,9 @@
     https://developer.atlassian.com/cloud/jira/platform/rest/v3/api-group-project-email/#api-rest-api-3-project-projectid-email-get
     """
 
-<<<<<<< HEAD
-    def path(self, stream_slice: Mapping[str, Any] = None, **kwargs) -> str:
-=======
     primary_key = None
 
     def path(self, stream_slice: Mapping[str, Any], **kwargs) -> str:
->>>>>>> 1dcd525e
         project_id = stream_slice["project_id"]
         return f"project/{project_id}/email"
 
@@ -943,13 +806,9 @@
     https://developer.atlassian.com/cloud/jira/platform/rest/v3/api-group-project-permission-schemes/#api-rest-api-3-project-projectkeyorid-securitylevel-get
     """
 
-<<<<<<< HEAD
-    def path(self, stream_slice: Mapping[str, Any] = None, **kwargs) -> str:
-=======
     parse_response_root = "levels"
 
     def path(self, stream_slice: Mapping[str, Any], **kwargs) -> str:
->>>>>>> 1dcd525e
         key = stream_slice["key"]
         return f"project/{key}/securitylevel"
 
@@ -1026,11 +885,7 @@
     https://developer.atlassian.com/cloud/jira/platform/rest/v3/api-group-screen-tab-fields/#api-rest-api-3-screens-screenid-tabs-tabid-fields-get
     """
 
-<<<<<<< HEAD
-    def path(self, stream_slice: Mapping[str, Any] = None, **kwargs) -> str:
-=======
-    def path(self, stream_slice: Mapping[str, Any], **kwargs) -> str:
->>>>>>> 1dcd525e
+    def path(self, stream_slice: Mapping[str, Any], **kwargs) -> str:
         screen_id = stream_slice["screen_id"]
         tab_id = stream_slice["tab_id"]
         return f"screens/{screen_id}/tabs/{tab_id}/fields"
@@ -1080,17 +935,6 @@
     https://developer.atlassian.com/cloud/jira/software/rest/api-group-sprint/#api-agile-1-0-sprint-sprintid-issue-get
     """
 
-<<<<<<< HEAD
-    cursor_field = "updated"
-    parse_response_root = "issues"
-
-    def path(self, stream_slice: Mapping[str, Any] = None, **kwargs) -> str:
-        sprint_id = stream_slice["sprint_id"]
-        return f"sprint/{sprint_id}/issue"
-
-    def request_params(self, stream_state: Mapping[str, Any] = {}, stream_slice: Mapping[str, Any] = None, **kwargs):
-        params = super().request_params(stream_state=stream_state, **kwargs)
-=======
     cursor_field = ["fields", "updated"]
     parse_response_root = "issues"
 
@@ -1105,7 +949,6 @@
         next_page_token: Optional[Mapping[str, Any]] = None,
     ) -> MutableMapping[str, Any]:
         params = super().request_params(stream_state=stream_state, stream_slice=stream_slice, next_page_token=next_page_token)
->>>>>>> 1dcd525e
         params["fields"] = stream_slice["fields"]
         jql = self.jql_compare_date(stream_state)
         if jql:
