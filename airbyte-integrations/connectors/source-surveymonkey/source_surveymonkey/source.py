--- conflicted
+++ resolved
@@ -16,25 +16,7 @@
 
 class SourceSurveymonkey(AbstractSource):
 
-<<<<<<< HEAD
-    SCOPES = {
-        "collectors_read",
-        "contacts_read",
-        "groups_read",
-        "library_read",
-        "responses_read",
-        "responses_read_detail",
-        "roles_read",
-        "surveys_read",
-        "users_read",
-        "webhooks_read",
-        "workgroups_members_read",
-        "workgroups_read",
-        "workgroups_shares_read",
-    }
-=======
     SCOPES = {"responses_read_detail", "surveys_read", "users_read"}
->>>>>>> 0beda4f2
 
     def check_connection(self, logger: AirbyteLogger, config: Mapping[str, Any]) -> Tuple[bool, Any]:
         url = "https://api.surveymonkey.com/v3/users/me"
