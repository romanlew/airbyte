--- conflicted
+++ resolved
@@ -1,11 +1,7 @@
 ARG JDK_VERSION=14.0.2
 FROM openjdk:${JDK_VERSION}-slim AS worker
 
-<<<<<<< HEAD
-ARG ARCH=amd64
-=======
 ARG DOCKER_BUILD_ARCH=amd64
->>>>>>> 1dcd525e
 
 # Install Docker to launch worker images. Eventually should be replaced with Docker-java.
 # See https://gitter.im/docker-java/docker-java?at=5f3eb87ba8c1780176603f4e for more information on why we are not currently using Docker-java
@@ -17,11 +13,7 @@
                           software-properties-common
 RUN curl -fsSL https://download.docker.com/linux/debian/gpg | apt-key add -
 RUN add-apt-repository \
-<<<<<<< HEAD
-       "deb [arch=${ARCH}] https://download.docker.com/linux/debian \
-=======
        "deb [arch=${DOCKER_BUILD_ARCH}] https://download.docker.com/linux/debian \
->>>>>>> 1dcd525e
        $(lsb_release -cs) \
        stable"
 RUN apt-get update && apt-get install -y docker-ce-cli jq
@@ -30,20 +22,8 @@
 
 WORKDIR /app
 
-<<<<<<< HEAD
-# Install kubectl
-RUN curl -LO https://storage.googleapis.com/kubernetes-release/release/v1.17.14/bin/linux/${ARCH}/kubectl
-RUN chmod +x ./kubectl
-RUN mv ./kubectl /usr/local/bin
-
-# Move and run worker
-COPY build/distributions/${APPLICATION}*.tar ${APPLICATION}.tar
-
-RUN tar xf ${APPLICATION}.tar --strip-components=1
-=======
 # Move worker app
 ADD bin/${APPLICATION}-0.30.36-alpha.tar /app
->>>>>>> 1dcd525e
 
 # wait for upstream dependencies to become available before starting server
 ENTRYPOINT ["/bin/bash", "-c", "${APPLICATION}-0.30.36-alpha/bin/${APPLICATION}"]