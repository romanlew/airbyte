# MySQL

## Features

| Feature | Supported | Notes |
| :--- | :--- | :--- |
| Full Refresh Sync | Yes |  |
| Incremental - Append Sync | Yes |  |
| Replicate Incremental Deletes | Yes |  |
| CDC | Yes |  |
| SSL Support | Yes |  |
| SSH Tunnel Connection | Yes |  |
| Namespaces | Yes | Enabled by default |
| Arrays | Yes | Byte arrays are not supported yet |

The MySQL source does not alter the schema present in your database. Depending on the destination connected to this source, however, the schema may be altered. See the destination's documentation for more details.

## Troubleshooting

There may be problems with mapping values in MySQL's datetime field to other relational data stores. MySQL permits zero values for date/time instead of NULL which may not be accepted by other data stores. To work around this problem, you can pass the following key value pair in the JDBC connector of the source setting `zerodatetimebehavior=Converttonull`.

## Getting Started \(Airbyte Cloud\)

On Airbyte Cloud, only TLS connections to your MySQL instance are supported. Other than that, you can proceed with the open-source instructions below.

## Getting Started \(Airbyte Open-Source\)

#### Requirements

1. MySQL Server `8.0`, `5.7`, or `5.6`.
2. Create a dedicated read-only Airbyte user with access to all tables needed for replication.

**1. Make sure your database is accessible from the machine running Airbyte**

This is dependent on your networking setup. The easiest way to verify if Airbyte is able to connect to your MySQL instance is via the check connection tool in the UI.

**2. Create a dedicated read-only user with access to the relevant tables \(Recommended but optional\)**

This step is optional but highly recommended to allow for better permission control and auditing. Alternatively, you can use Airbyte with an existing user in your database.

To create a dedicated database user, run the following commands against your database:

```sql
CREATE USER 'airbyte'@'%' IDENTIFIED BY 'your_password_here';
```

The right set of permissions differ between the `STANDARD` and `CDC` replication method. For `STANDARD` replication method, only `SELECT` permission is required.

```sql
GRANT SELECT ON <database name>.* TO 'airbyte'@'%';
```

For `CDC` replication method, `SELECT, RELOAD, SHOW DATABASES, REPLICATION SLAVE, REPLICATION CLIENT` permissions are required.

```sql
GRANT SELECT, RELOAD, SHOW DATABASES, REPLICATION SLAVE, REPLICATION CLIENT ON *.* TO 'airbyte'@'%';
```

Your database user should now be ready for use with Airbyte.

**3. Set up CDC**

For `STANDARD` replication method this is not applicable. If you select the `CDC` replication method then only this is required. Please read [the section on CDC below](mysql.md#setting-up-cdc-for-mysql) for more information.

**4. That's it!**

Your database user should now be ready for use with Airbyte.

## Change Data Capture \(CDC\)

* If you need a record of deletions and can accept the limitations posted below, you should be able to use CDC for MySQL.
* If your data set is small, and you just want snapshot of your table in the destination, consider using Full Refresh replication for your table instead of CDC.
* If the limitations prevent you from using CDC and your goal is to maintain a snapshot of your table in the destination, consider using non-CDC incremental and occasionally reset the data and re-sync.
* If your table has a primary key but doesn't have a reasonable cursor field for incremental syncing \(i.e. `updated_at`\), CDC allows you to sync your table incrementally.

#### CDC Limitations

* Make sure to read our [CDC docs](../../understanding-airbyte/cdc.md) to see limitations that impact all databases using CDC replication.
* Our CDC implementation uses at least once delivery for all change records.

**1. Enable binary logging**

You must enable binary logging for MySQL replication. The binary logs record transaction updates for replication tools to propagate changes. You can configure your MySQL server configuration file with the following properties, which are described in below:

```text
server-id         = 223344
log_bin           = mysql-bin
binlog_format     = ROW
binlog_row_image  = FULL
expire_logs_days  = 10
```

* server-id : The value for the server-id must be unique for each server and replication client in the MySQL cluster. The `server-id` should be a non-zero value. If the `server-id` is already set to a non-zero value, you don't need to make any change. You can set the `server-id` to any value between 1 and 4294967295. For more information refer [mysql doc](https://dev.mysql.com/doc/refman/8.0/en/replication-options.html#sysvar_server_id) 
* log\_bin :  The value of log\_bin is the base name of the sequence of binlog files. If the `log_bin` is already set, you don't need to make any change. For more information refer [mysql doc](https://dev.mysql.com/doc/refman/8.0/en/replication-options-binary-log.html#option_mysqld_log-bin)
* binlog\_format : The `binlog_format` must be set to `ROW`. For more information refer [mysql doc](https://dev.mysql.com/doc/refman/8.0/en/replication-options-binary-log.html#sysvar_binlog_format)
* binlog\_row\_image : The `binlog_row_image` must be set to `FULL`. It determines how row images are written to the binary log. For more information refer [mysql doc](https://dev.mysql.com/doc/refman/5.7/en/replication-options-binary-log.html#sysvar_binlog_row_image)
* expire\_logs\_days : This is the number of days for automatic binlog file removal. We recommend 10 days so that in case of a failure in sync or if the sync is paused, we still have some bandwidth to start from the last point in incremental sync. We also recommend setting frequent syncs for CDC.

**2. Enable GTIDs \(Optional\)**

Global transaction identifiers \(GTIDs\) uniquely identify transactions that occur on a server within a cluster. Though not required for a Airbyte MySQL connector, using GTIDs simplifies replication and enables you to more easily confirm if primary and replica servers are consistent. For more information refer [mysql doc](https://dev.mysql.com/doc/refman/8.0/en/replication-options-gtids.html#option_mysqld_gtid-mode)

* Enable gtid\_mode : Boolean that specifies whether GTID mode of the MySQL server is enabled or not. Enable it via `mysql> gtid_mode=ON`
* Enable enforce\_gtid\_consistency : Boolean that specifies whether the server enforces GTID consistency by allowing the execution of statements that can be logged in a transactionally safe manner. Required when using GTIDs. Enable it via `mysql> enforce_gtid_consistency=ON`

**Note**

When a sync runs for the first time using CDC, Airbyte performs an initial consistent snapshot of your database. Airbyte doesn't acquire any table locks \(for tables defined with MyISAM engine, the tables would still be locked\) while creating the snapshot to allow writes by other database clients. But in order for the sync to work without any error/unexpected behaviour, it is assumed that no schema changes are happening while the snapshot is running.

## Connection via SSH Tunnel

Airbyte has the ability to connect to a MySQl instance via an SSH Tunnel. The reason you might want to do this because it is not possible \(or against security policy\) to connect to the database directly \(e.g. it does not have a public IP address\).

When using an SSH tunnel, you are configuring Airbyte to connect to an intermediate server \(a.k.a. a bastion sever\) that _does_ have direct access to the database. Airbyte connects to the bastion and then asks the bastion to connect directly to the server.

Using this feature requires additional configuration, when creating the source. We will talk through what each piece of configuration means.

1. Configure all fields for the source as you normally would, except `SSH Tunnel Method`.
2. `SSH Tunnel Method` defaults to `No Tunnel` \(meaning a direct connection\). If you want to use an SSH Tunnel choose `SSH Key Authentication` or `Password Authentication`.
   1. Choose `Key Authentication` if you will be using an RSA private key as your secret for establishing the SSH Tunnel \(see below for more information on generating this key\).
   2. Choose `Password Authentication` if you will be using a password as your secret for establishing the SSH Tunnel.
3. `SSH Tunnel Jump Server Host` refers to the intermediate \(bastion\) server that Airbyte will connect to. This should be a hostname or an IP Address.
4. `SSH Connection Port` is the port on the bastion server with which to make the SSH connection. The default port for SSH connections is `22`, so unless you have explicitly changed something, go with the default.
5. `SSH Login Username` is the username that Airbyte should use when connection to the bastion server. This is NOT the MySQl username.
6. If you are using `Password Authentication`, then `SSH Login Username` should be set to the password of the User from the previous step. If you are using `SSH Key Authentication` leave this blank. Again, this is not the MySQl password, but the password for the OS-user that Airbyte is using to perform commands on the bastion.
7. If you are using `SSH Key Authentication`, then `SSH Private Key` should be set to the RSA Private Key that you are using to create the SSH connection. This should be the full contents of the key file starting with `-----BEGIN RSA PRIVATE KEY-----` and ending with `-----END RSA PRIVATE KEY-----`.

### Generating an SSH Key Pair

The connector expects an RSA key in PEM format. To generate this key:

```text
ssh-keygen -t rsa -m PEM -f myuser_rsa
```

This produces the private key in pem format, and the public key remains in the standard format used by the `authorized_keys` file on your bastion host. The public key should be added to your bastion host to whichever user you want to use with Airbyte. The private key is provided via copy-and-paste to the Airbyte connector configuration screen, so it may log in to the bastion.

## Data Type Mapping

MySQL data types are mapped to the following data types when synchronizing data. You can check the test values examples [here](https://github.com/airbytehq/airbyte/blob/master/airbyte-integrations/connectors/source-mysql/src/test-integration/java/io/airbyte/integrations/source/mysql/MySqlSourceDatatypeTest.java). If you can't find the data type you are looking for or have any problems feel free to add a new test!

| MySQL Type | Resulting Type | Notes |
| :--- | :--- | :--- |
| `bit(1)` | boolean | |
| `bit(>1)` | base64 binary string | |
| `boolean` | boolean | |
| `tinyint(1)` | boolean | |
| `tinyint` | number | |
| `smallint` | number | |
| `mediumint` | number | |
| `int` | number |
| `bigint` | number | |
| `float` | number | |
| `double` | number | |
| `decimal` | number | |
| `binary` | string |  |
| `blob` | string |  |
| `date` | string | ISO 8601 date string. ZERO-DATE value will be converted to NULL. |
| `datetime`, `timestamp` | string | ISO 8601 datetime string. ZERO-DATE value will be converted to NULL. |
| `time` | string | ISO 8601 time string. Values are in range between 00:00:00 and 23:59:59. |
| `year` | year string | [Doc](https://dev.mysql.com/doc/refman/8.0/en/year.html) |
| `char`, `varchar` with non-binary charset | string | |
| `char`, `varchar` with binary charset | base64 binary string | |
| `tinyblob` | base64 binary string | |
| `blob` | base64 binary string | |
| `mediumblob` | base64 binary string | |
| `longblob` | base64 binary string | |
| `binary` | base64 binary string | |
| `varbinary` | base64 binary string | |
| `tinytext` | string | |
| `text` | string | |
| `mediumtext` | string | |
| `longtext` | string | |
| `json` | serialized json string | E.g. `{"a": 10, "b": 15}` |
| `enum` | string | |
| `set` | string | E.g. `blue,green,yellow` |
| `geometry` | base64 binary string | |

If you do not see a type in this list, assume that it is coerced into a string. We are happy to take feedback on preferred mappings.

## Changelog

| Version | Date | Pull Request | Subject |
<<<<<<< HEAD
| :--- | :--- | :--- | :--- |
| 0.4.10| 2021-11-15 | [7820](https://github.com/airbytehq/airbyte/pull/7820) | Added basic performance test |
| 0.4.9 | 2021-11-02 | [7559](https://github.com/airbytehq/airbyte/pull/7559) | Correctly process large unsigned short integer values which may fall outside java's `Short` data type capability |
| 0.4.8 | 2021-09-16 | [6093](https://github.com/airbytehq/airbyte/pull/6093) | Improve reliability of processing various data types like decimals, dates, datetime, binary, and text |
| 0.4.7 | 2021-09-30 | [6585](https://github.com/airbytehq/airbyte/pull/6585) | Improved SSH Tunnel key generation steps |
| 0.4.6 | 2021-09-29 | [6510](https://github.com/airbytehq/airbyte/pull/6510) | Support SSL connection |
| 0.4.5 | 2021-09-17 | [6146](https://github.com/airbytehq/airbyte/pull/6146) | Added option to connect to DB via SSH |
| 0.4.1 | 2021-07-23 | [4956](https://github.com/airbytehq/airbyte/pull/4956) | Fix log link |
| 0.3.7 | 2021-06-09 | [3179](https://github.com/airbytehq/airbyte/pull/3973) | Add AIRBYTE\_ENTRYPOINT for Kubernetes support |
| 0.3.6 | 2021-06-09 | [3966](https://github.com/airbytehq/airbyte/pull/3966) | Fix excessive logging for CDC method |
| 0.3.5 | 2021-06-07 | [3890](https://github.com/airbytehq/airbyte/pull/3890) | Fix CDC handle tinyint\(1\) and boolean types |
| 0.3.4 | 2021-06-04 | [3846](https://github.com/airbytehq/airbyte/pull/3846) | Fix max integer value failure |
| 0.3.3 | 2021-06-02 | [3789](https://github.com/airbytehq/airbyte/pull/3789) | MySQL CDC poll wait 5 minutes when not received a single record |
| 0.3.2 | 2021-06-01 | [3757](https://github.com/airbytehq/airbyte/pull/3757) | MySQL CDC poll 5s to 5 min |
| 0.3.1 | 2021-06-01 | [3505](https://github.com/airbytehq/airbyte/pull/3505) | Implemented MySQL CDC |
| 0.3.0 | 2021-04-21 | [2990](https://github.com/airbytehq/airbyte/pull/2990) | Support namespaces |
| 0.2.5 | 2021-04-15 | [2899](https://github.com/airbytehq/airbyte/pull/2899) | Fix bug in tests |
| 0.2.4 | 2021-03-28 | [2600](https://github.com/airbytehq/airbyte/pull/2600) | Add NCHAR and NVCHAR support to DB and cursor type casting |
| 0.2.3 | 2021-03-26 | [2611](https://github.com/airbytehq/airbyte/pull/2611) | Add an optional `jdbc_url_params` in parameters |
| 0.2.2 | 2021-03-26 | [2460](https://github.com/airbytehq/airbyte/pull/2460) | Destination supports destination sync mode |
| 0.2.1 | 2021-03-18 | [2488](https://github.com/airbytehq/airbyte/pull/2488) | Sources support primary keys |
| 0.2.0 | 2021-03-09 | [2238](https://github.com/airbytehq/airbyte/pull/2238) | Protocol allows future/unknown properties |
| 0.1.10 | 2021-02-02 | [1887](https://github.com/airbytehq/airbyte/pull/1887) | Migrate AbstractJdbcSource to use iterators |
| 0.1.9 | 2021-01-25 | [1746](https://github.com/airbytehq/airbyte/pull/1746) | Fix NPE in State Decorator |
| 0.1.8 | 2021-01-19 | [1724](https://github.com/airbytehq/airbyte/pull/1724) | Fix JdbcSource handling of tables with same names in different schemas |
| 0.1.7 | 2021-01-14 | [1655](https://github.com/airbytehq/airbyte/pull/1655) | Fix JdbcSource OOM |
| 0.1.6 | 2021-01-08 | [1307](https://github.com/airbytehq/airbyte/pull/1307) | Migrate Postgres and MySQL to use new JdbcSource |
| 0.1.5 | 2020-12-11 | [1267](https://github.com/airbytehq/airbyte/pull/1267) | Support incremental sync |
| 0.1.4 | 2020-11-30 | [1046](https://github.com/airbytehq/airbyte/pull/1046) | Add connectors using an index YAML file |
=======
|:--------| :--- | :--- | :--- |
| 0.5.1   | 2021-12-13 | [8582](https://github.com/airbytehq/airbyte/pull/8582) | Update connector fields title/description |
| 0.5.0   | 2021-12-11 | [7970](https://github.com/airbytehq/airbyte/pull/7970) | Support all MySQL types |
| 0.4.13  | 2021-12-03 | [8335](https://github.com/airbytehq/airbyte/pull/8335) | Source-MySql: do not check cdc required param binlog_row_image for standard replication |
| 0.4.12  | 2021-12-01 | [8371](https://github.com/airbytehq/airbyte/pull/8371) | Fixed incorrect handling "\n" in ssh key |
| 0.4.11  | 2021-11-19 | [8047](https://github.com/airbytehq/airbyte/pull/8047) | Source MySQL: transform binary data base64 format |
| 0.4.10  | 2021-11-15 | [7820](https://github.com/airbytehq/airbyte/pull/7820) | Added basic performance test |
| 0.4.9   | 2021-11-02 | [7559](https://github.com/airbytehq/airbyte/pull/7559) | Correctly process large unsigned short integer values which may fall outside java's `Short` data type capability |
| 0.4.8   | 2021-09-16 | [6093](https://github.com/airbytehq/airbyte/pull/6093) | Improve reliability of processing various data types like decimals, dates, datetime, binary, and text |
| 0.4.7   | 2021-09-30 | [6585](https://github.com/airbytehq/airbyte/pull/6585) | Improved SSH Tunnel key generation steps |
| 0.4.6   | 2021-09-29 | [6510](https://github.com/airbytehq/airbyte/pull/6510) | Support SSL connection |
| 0.4.5   | 2021-09-17 | [6146](https://github.com/airbytehq/airbyte/pull/6146) | Added option to connect to DB via SSH |
| 0.4.1   | 2021-07-23 | [4956](https://github.com/airbytehq/airbyte/pull/4956) | Fix log link |
| 0.3.7   | 2021-06-09 | [3179](https://github.com/airbytehq/airbyte/pull/3973) | Add AIRBYTE\_ENTRYPOINT for Kubernetes support |
| 0.3.6   | 2021-06-09 | [3966](https://github.com/airbytehq/airbyte/pull/3966) | Fix excessive logging for CDC method |
| 0.3.5   | 2021-06-07 | [3890](https://github.com/airbytehq/airbyte/pull/3890) | Fix CDC handle tinyint\(1\) and boolean types |
| 0.3.4   | 2021-06-04 | [3846](https://github.com/airbytehq/airbyte/pull/3846) | Fix max integer value failure |
| 0.3.3   | 2021-06-02 | [3789](https://github.com/airbytehq/airbyte/pull/3789) | MySQL CDC poll wait 5 minutes when not received a single record |
| 0.3.2   | 2021-06-01 | [3757](https://github.com/airbytehq/airbyte/pull/3757) | MySQL CDC poll 5s to 5 min |
| 0.3.1   | 2021-06-01 | [3505](https://github.com/airbytehq/airbyte/pull/3505) | Implemented MySQL CDC |
| 0.3.0   | 2021-04-21 | [2990](https://github.com/airbytehq/airbyte/pull/2990) | Support namespaces |
| 0.2.5   | 2021-04-15 | [2899](https://github.com/airbytehq/airbyte/pull/2899) | Fix bug in tests |
| 0.2.4   | 2021-03-28 | [2600](https://github.com/airbytehq/airbyte/pull/2600) | Add NCHAR and NVCHAR support to DB and cursor type casting |
| 0.2.3   | 2021-03-26 | [2611](https://github.com/airbytehq/airbyte/pull/2611) | Add an optional `jdbc_url_params` in parameters |
| 0.2.2   | 2021-03-26 | [2460](https://github.com/airbytehq/airbyte/pull/2460) | Destination supports destination sync mode |
| 0.2.1   | 2021-03-18 | [2488](https://github.com/airbytehq/airbyte/pull/2488) | Sources support primary keys |
| 0.2.0   | 2021-03-09 | [2238](https://github.com/airbytehq/airbyte/pull/2238) | Protocol allows future/unknown properties |
| 0.1.10  | 2021-02-02 | [1887](https://github.com/airbytehq/airbyte/pull/1887) | Migrate AbstractJdbcSource to use iterators |
| 0.1.9   | 2021-01-25 | [1746](https://github.com/airbytehq/airbyte/pull/1746) | Fix NPE in State Decorator |
| 0.1.8   | 2021-01-19 | [1724](https://github.com/airbytehq/airbyte/pull/1724) | Fix JdbcSource handling of tables with same names in different schemas |
| 0.1.7   | 2021-01-14 | [1655](https://github.com/airbytehq/airbyte/pull/1655) | Fix JdbcSource OOM |
| 0.1.6   | 2021-01-08 | [1307](https://github.com/airbytehq/airbyte/pull/1307) | Migrate Postgres and MySQL to use new JdbcSource |
| 0.1.5   | 2020-12-11 | [1267](https://github.com/airbytehq/airbyte/pull/1267) | Support incremental sync |
| 0.1.4   | 2020-11-30 | [1046](https://github.com/airbytehq/airbyte/pull/1046) | Add connectors using an index YAML file |
>>>>>>> 0beda4f2
<|MERGE_RESOLUTION|>--- conflicted
+++ resolved
@@ -181,37 +181,6 @@
 ## Changelog
 
 | Version | Date | Pull Request | Subject |
-<<<<<<< HEAD
-| :--- | :--- | :--- | :--- |
-| 0.4.10| 2021-11-15 | [7820](https://github.com/airbytehq/airbyte/pull/7820) | Added basic performance test |
-| 0.4.9 | 2021-11-02 | [7559](https://github.com/airbytehq/airbyte/pull/7559) | Correctly process large unsigned short integer values which may fall outside java's `Short` data type capability |
-| 0.4.8 | 2021-09-16 | [6093](https://github.com/airbytehq/airbyte/pull/6093) | Improve reliability of processing various data types like decimals, dates, datetime, binary, and text |
-| 0.4.7 | 2021-09-30 | [6585](https://github.com/airbytehq/airbyte/pull/6585) | Improved SSH Tunnel key generation steps |
-| 0.4.6 | 2021-09-29 | [6510](https://github.com/airbytehq/airbyte/pull/6510) | Support SSL connection |
-| 0.4.5 | 2021-09-17 | [6146](https://github.com/airbytehq/airbyte/pull/6146) | Added option to connect to DB via SSH |
-| 0.4.1 | 2021-07-23 | [4956](https://github.com/airbytehq/airbyte/pull/4956) | Fix log link |
-| 0.3.7 | 2021-06-09 | [3179](https://github.com/airbytehq/airbyte/pull/3973) | Add AIRBYTE\_ENTRYPOINT for Kubernetes support |
-| 0.3.6 | 2021-06-09 | [3966](https://github.com/airbytehq/airbyte/pull/3966) | Fix excessive logging for CDC method |
-| 0.3.5 | 2021-06-07 | [3890](https://github.com/airbytehq/airbyte/pull/3890) | Fix CDC handle tinyint\(1\) and boolean types |
-| 0.3.4 | 2021-06-04 | [3846](https://github.com/airbytehq/airbyte/pull/3846) | Fix max integer value failure |
-| 0.3.3 | 2021-06-02 | [3789](https://github.com/airbytehq/airbyte/pull/3789) | MySQL CDC poll wait 5 minutes when not received a single record |
-| 0.3.2 | 2021-06-01 | [3757](https://github.com/airbytehq/airbyte/pull/3757) | MySQL CDC poll 5s to 5 min |
-| 0.3.1 | 2021-06-01 | [3505](https://github.com/airbytehq/airbyte/pull/3505) | Implemented MySQL CDC |
-| 0.3.0 | 2021-04-21 | [2990](https://github.com/airbytehq/airbyte/pull/2990) | Support namespaces |
-| 0.2.5 | 2021-04-15 | [2899](https://github.com/airbytehq/airbyte/pull/2899) | Fix bug in tests |
-| 0.2.4 | 2021-03-28 | [2600](https://github.com/airbytehq/airbyte/pull/2600) | Add NCHAR and NVCHAR support to DB and cursor type casting |
-| 0.2.3 | 2021-03-26 | [2611](https://github.com/airbytehq/airbyte/pull/2611) | Add an optional `jdbc_url_params` in parameters |
-| 0.2.2 | 2021-03-26 | [2460](https://github.com/airbytehq/airbyte/pull/2460) | Destination supports destination sync mode |
-| 0.2.1 | 2021-03-18 | [2488](https://github.com/airbytehq/airbyte/pull/2488) | Sources support primary keys |
-| 0.2.0 | 2021-03-09 | [2238](https://github.com/airbytehq/airbyte/pull/2238) | Protocol allows future/unknown properties |
-| 0.1.10 | 2021-02-02 | [1887](https://github.com/airbytehq/airbyte/pull/1887) | Migrate AbstractJdbcSource to use iterators |
-| 0.1.9 | 2021-01-25 | [1746](https://github.com/airbytehq/airbyte/pull/1746) | Fix NPE in State Decorator |
-| 0.1.8 | 2021-01-19 | [1724](https://github.com/airbytehq/airbyte/pull/1724) | Fix JdbcSource handling of tables with same names in different schemas |
-| 0.1.7 | 2021-01-14 | [1655](https://github.com/airbytehq/airbyte/pull/1655) | Fix JdbcSource OOM |
-| 0.1.6 | 2021-01-08 | [1307](https://github.com/airbytehq/airbyte/pull/1307) | Migrate Postgres and MySQL to use new JdbcSource |
-| 0.1.5 | 2020-12-11 | [1267](https://github.com/airbytehq/airbyte/pull/1267) | Support incremental sync |
-| 0.1.4 | 2020-11-30 | [1046](https://github.com/airbytehq/airbyte/pull/1046) | Add connectors using an index YAML file |
-=======
 |:--------| :--- | :--- | :--- |
 | 0.5.1   | 2021-12-13 | [8582](https://github.com/airbytehq/airbyte/pull/8582) | Update connector fields title/description |
 | 0.5.0   | 2021-12-11 | [7970](https://github.com/airbytehq/airbyte/pull/7970) | Support all MySQL types |
@@ -245,5 +214,4 @@
 | 0.1.7   | 2021-01-14 | [1655](https://github.com/airbytehq/airbyte/pull/1655) | Fix JdbcSource OOM |
 | 0.1.6   | 2021-01-08 | [1307](https://github.com/airbytehq/airbyte/pull/1307) | Migrate Postgres and MySQL to use new JdbcSource |
 | 0.1.5   | 2020-12-11 | [1267](https://github.com/airbytehq/airbyte/pull/1267) | Support incremental sync |
-| 0.1.4   | 2020-11-30 | [1046](https://github.com/airbytehq/airbyte/pull/1046) | Add connectors using an index YAML file |
->>>>>>> 0beda4f2
+| 0.1.4   | 2020-11-30 | [1046](https://github.com/airbytehq/airbyte/pull/1046) | Add connectors using an index YAML file |