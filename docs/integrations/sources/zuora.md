# Zuora

## Sync overview

The Zuora source supports both Full Refresh and Incremental syncs. You can choose if this connector will copy only the new or updated data, or all rows in the tables and columns you set up for replication, every time a sync is run.

Airbyte uses [REST API](https://www.zuora.com/developer/api-reference/#section/Introduction) to fetch data from Zuora. The REST API accepts [ZOQL \(Zuora Object Query Language\)](https://knowledgecenter.zuora.com/Central_Platform/Query/Export_ZOQL), a SQL-like language, to export the data.

This Source Connector is based on a [Airbyte CDK](https://docs.airbyte.io/connector-development/cdk-python).

### Output schema

This Source is capable of syncing:

* standard objects available in Zuora account
* custom objects manually added by user, available in Zuora Account
* custom fields in both standard and custom objects, available in Zuora Account

The discovering of Zuora Account objects schema may take a while, if you add the connection for the first time, and/or you need to refresh your list of available streams. Please take your time to wait and don't cancel this operation, usually it takes up to 5-10 min, depending on number of objects available in Zuora Account.

### Note:

Some of the Zuora Objects may not be available for sync due to limitations of Zuora Supscription Plan, Permissions. For details refer to the [Availability of Data Source Objects](https://knowledgecenter.zuora.com/DC_Developers/M_Export_ZOQL) section in the Zuora documentation.

### Data type mapping

| Integration Type | Airbyte Type | Notes |
| :--- | :--- | :--- |
| `decimal(22,9)` | `number` | float number |
| `decimal` | `number` | float number |
| `float` | `number` | float number |
| `double` | `number` | float number |
| `integer` | `number` |  |
| `int` | `number` |  |
| `bigint` | `number` |  |
| `smallint` | `number` |  |
| `timestamp` | `number` | number representation of the unix timestamp |
| `date` | `string` |  |
| `datetime` | `string` |  |
| `timestamp with time zone` | `string` |  |
| `picklist` | `string` |  |
| `text` | `string` |  |
| `varchar` | `string` |  |
| `zoql` | `object` |  |
| `binary` | `object` |  |
| `json` | `object` |  |
| `xml` | `object` |  |
| `blob` | `object` |  |
| `list` | `array` |  |
| `array` | `array` |  |
| `boolean` | `boolean` |  |
| `bool` | `boolean` |  |

Any other data type not listed in the table above will be treated as `string`.

### Features

| Feature | Supported?\(Yes/No\) | Notes |
| :--- | :--- | :--- |
| Full Refresh Overwrite Sync | Yes |  |
| Full Refresh Append Sync | Yes |  |
| Incremental - Append Sync | Yes |  |
| Incremental - Append + Deduplication Sync | Yes |  |
| Namespaces | No |  |

## Supported Environments for Zuora

| Environment | Supported?\(Yes/No\) | Notes |
| :--- | :--- | :--- |
| Production | Yes | Select from exising options while setup |
| Sandbox | Yes | Select from exising options while setup |

## Supported Data Query options

| Option | Supported?\(Yes/No\) | Notes |
| :--- | :--- | :--- |
| LIVE | Yes | Run data queries against Zuora live transactional databases |
| UNLIMITED | Yes | Run data queries against an optimized, replicated database at 12 hours freshness for high volume extraction use cases (Early Adoption, additionall access required, contact [Zuora Support](http://support.zuora.com/) in order to request this feature enabled for your account beforehand.) |

## List of Supported Environments for Zuora

### Production

| Environment | Endpoint |
| :--- | :--- |
| US Production | rest.zuora.com |
| US Cloud Production | rest.na.zuora.com |
| EU Production | rest.eu.zuora.com |

### Sandbox

| Environment | Endpoint |
| :--- | :--- |
| US API Sandbox | rest.apisandbox.zuora.com |
| US Cloud API Sandbox | rest.sandbox.na.zuora.com |
| US Central Sandbox | rest.test.zuora.com |
| EU API Sandbox | rest.sandbox.eu.zuora.com |
| EU Central Sandbox | rest.test.eu.zuora.com |

### Other

| Environment | Endpoint |
| :--- | :--- |
| US Performance Test | rest.pt1.zuora.com |

For more information about available environments, please visit [this page](https://knowledgecenter.zuora.com/BB_Introducing_Z_Business/D_Zuora_Environments)

### Performance considerations

If you experience the long time for sync operation, please consider:

* to increase the `window_in_days` parameter inside Zuora source configuration
* use the smaller date range by tuning `start_date` parameter.

### Note

Usually, the very first sync operation for all of the objects inside Zuora account takes up to 25-45-60 min, the more data you have, the more time you'll need.

## Getting started

### Create an API user role

1. Log in to your `Zuora acccount`.
2. In the top right corner of the Zuora dashboard, select `Settings` &gt; `Administration Settings`.
3. Select `Manage User Roles`.
4. Select `Add new role` to create a new role, and fill in neccessary information up to the form.

### Assign the role to a user

1. From the `administration` page, click `Manage Users`.
2. Click `add single user`.
3. Create a user and assign it to the role you created in `Create an API user role` section.
4. You should receive an email with activation instructions. Follow them to activate your API user.

   For more information visit [Create an API User page](https://knowledgecenter.zuora.com/Billing/Tenant_Management/A_Administrator_Settings/Manage_Users/Create_an_API_User)

### Create Client ID and Client Secret

1. From the `administration` page, click `Manage Users`.
2. Click on User Name of the target user.
3. Enter a client name and description and click `create`.
4. A pop-up will open with your Client ID and Client Secret.

   Make a note of your Client ID and Client Secret because they will never be shown again. You will need them to configure Airbyte Zuora Connector.

5. You're ready to set up Zuora connector in Airbyte, using created `Client ID` and `Client Secret`!

## Changelog

| Version | Date | Pull Request | Subject |
| :--- | :--- | :--- | :--- |
<<<<<<< HEAD
=======
| 0.1.3 | 2021-10-16 | [7053](https://github.com/airbytehq/airbyte/pull/7093) | Added support of `Unlimited` option for `Data Query` |
>>>>>>> 1dcd525e
| 0.1.2 | 2021-10-11 | [6960](https://github.com/airbytehq/airbyte/pull/6960) | Change minimum value for `Window_in_days` to 1, instead of 30 |
| 0.1.1 | 2021-10-01 | [6575](https://github.com/airbytehq/airbyte/pull/6575) | Added OAuth support for Airbyte Cloud |
| 0.1.0 | 2021-08-01 | [4661](https://github.com/airbytehq/airbyte/pull/4661) | Initial release of Native Zuora connector for Airbyte |
<|MERGE_RESOLUTION|>--- conflicted
+++ resolved
@@ -149,10 +149,7 @@
 
 | Version | Date | Pull Request | Subject |
 | :--- | :--- | :--- | :--- |
-<<<<<<< HEAD
-=======
 | 0.1.3 | 2021-10-16 | [7053](https://github.com/airbytehq/airbyte/pull/7093) | Added support of `Unlimited` option for `Data Query` |
->>>>>>> 1dcd525e
 | 0.1.2 | 2021-10-11 | [6960](https://github.com/airbytehq/airbyte/pull/6960) | Change minimum value for `Window_in_days` to 1, instead of 30 |
 | 0.1.1 | 2021-10-01 | [6575](https://github.com/airbytehq/airbyte/pull/6575) | Added OAuth support for Airbyte Cloud |
 | 0.1.0 | 2021-08-01 | [4661](https://github.com/airbytehq/airbyte/pull/4661) | Initial release of Native Zuora connector for Airbyte |
