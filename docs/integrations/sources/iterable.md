# Iterable

## Overview

The Iterable supports full refresh and incremental sync.

This source can sync data for the [Iterable API](https://api.iterable.com/api/docs).

### Output schema

Several output streams are available from this source:

* [Campaigns](https://api.iterable.com/api/docs#campaigns_campaigns)
* [Campaign Metrics](https://api.iterable.com/api/docs#campaigns_metrics)
* [Channels](https://api.iterable.com/api/docs#channels_channels)
* [Email Bounce](https://api.iterable.com/api/docs#export_exportDataJson) \(Incremental sync\)
* [Email Click](https://api.iterable.com/api/docs#export_exportDataJson) \(Incremental sync\)
* [Email Complaint](https://api.iterable.com/api/docs#export_exportDataJson) \(Incremental sync\)
* [Email Open](https://api.iterable.com/api/docs#export_exportDataJson) \(Incremental sync\)
* [Email Send](https://api.iterable.com/api/docs#export_exportDataJson) \(Incremental sync\)
* [Email Send Skip](https://api.iterable.com/api/docs#export_exportDataJson) \(Incremental sync\)
* [Email Subscribe](https://api.iterable.com/api/docs#export_exportDataJson) \(Incremental sync\)
* [Email Unsubscribe](https://api.iterable.com/api/docs#export_exportDataJson) \(Incremental sync\)
* [Events](https://api.iterable.com/api/docs#events_User_events)
* [Lists](https://api.iterable.com/api/docs#lists_getLists)
* [List Users](https://api.iterable.com/api/docs#lists_getLists_0)
* [Message Types](https://api.iterable.com/api/docs#messageTypes_messageTypes)
* [Metadata](https://api.iterable.com/api/docs#metadata_list_tables)
* [Templates](https://api.iterable.com/api/docs#templates_getTemplates) \(Incremental sync\)
* [Users](https://api.iterable.com/api/docs#export_exportDataJson) \(Incremental sync\)

If there are more endpoints you'd like Airbyte to support, please [create an issue.](https://github.com/airbytehq/airbyte/issues/new/choose)

### Features

| Feature | Supported? |
| :--- | :--- |
| Full Refresh Sync | Yes |
| Incremental Sync | Yes |
| SSL connection | Yes |

### Performance considerations

The Iterable connector should not run into Iterable API limitations under normal usage. Please [create an issue](https://github.com/airbytehq/airbyte/issues) if you see any rate limit issues that are not automatically retried successfully.

## Getting started

### Requirements

* Iterable Account
* Iterable API Key

### Setup guide
<!-- markdown-link-check-disable-next-line -->
Please read [How to find your API key](https://support.iterable.com/hc/en-us/articles/360043464871-API-Keys-#creating-api-keys).

## CHANGELOG

| Version | Date | Pull Request | Subject |
| :------ | :--------  | :-----       | :------ |
<<<<<<< HEAD
=======
| `0.1.11` | 2021-11-03 | [7619](https://github.com/airbytehq/airbyte/pull/7619) | Bugfix type error while incrementally loading the `Templates` stream |
| `0.1.10` | 2021-11-03 | [7591](https://github.com/airbytehq/airbyte/pull/7591) | Optimize export streams memory consumption for large requests |
>>>>>>> 1dcd525e
| `0.1.9` | 2021-10-06 | [5915](https://github.com/airbytehq/airbyte/pull/5915) | Enable campaign_metrics stream |
| `0.1.8` | 2021-09-20 | [5915](https://github.com/airbytehq/airbyte/pull/5915) | Add new streams: campaign_metrics, events |
| `0.1.7` | 2021-09-20 | [6242](https://github.com/airbytehq/airbyte/pull/6242) | Updated schema for: campaigns, lists, templates, metadata |
<|MERGE_RESOLUTION|>--- conflicted
+++ resolved
@@ -58,11 +58,8 @@
 
 | Version | Date | Pull Request | Subject |
 | :------ | :--------  | :-----       | :------ |
-<<<<<<< HEAD
-=======
 | `0.1.11` | 2021-11-03 | [7619](https://github.com/airbytehq/airbyte/pull/7619) | Bugfix type error while incrementally loading the `Templates` stream |
 | `0.1.10` | 2021-11-03 | [7591](https://github.com/airbytehq/airbyte/pull/7591) | Optimize export streams memory consumption for large requests |
->>>>>>> 1dcd525e
 | `0.1.9` | 2021-10-06 | [5915](https://github.com/airbytehq/airbyte/pull/5915) | Enable campaign_metrics stream |
 | `0.1.8` | 2021-09-20 | [5915](https://github.com/airbytehq/airbyte/pull/5915) | Add new streams: campaign_metrics, events |
 | `0.1.7` | 2021-09-20 | [6242](https://github.com/airbytehq/airbyte/pull/6242) | Updated schema for: campaigns, lists, templates, metadata |
