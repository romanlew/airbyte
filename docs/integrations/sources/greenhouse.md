--- conflicted
+++ resolved
@@ -57,9 +57,6 @@
 
 | Version | Date | Pull Request | Subject |
 | :--- | :--- | :--- | :--- |
-<<<<<<< HEAD
-=======
 | 0.2.6 | 2021-11-08 | [7607](https://github.com/airbytehq/airbyte/pull/7607) | Implement demographics streams support. Update SAT for demographics streams |
->>>>>>> 1dcd525e
 | 0.2.5 | 2021-09-22 | [6377](https://github.com/airbytehq/airbyte/pull/6377) | Refactor the connector to use CDK. Implement additional stream support |
 | 0.2.4 | 2021-09-15 | [6238](https://github.com/airbytehq/airbyte/pull/6238) | added identification of accessible streams for API keys with limited permissions |