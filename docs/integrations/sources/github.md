--- conflicted
+++ resolved
@@ -95,11 +95,8 @@
 
 | Version | Date       | Pull Request | Subject                                                                                                      |
 |:--------|:-----------| :--- |:-------------------------------------------------------------------------------------------------------------|
-<<<<<<< HEAD
-| 0.2.21  | 2022-03-05 | [10878](https://github.com/airbytehq/airbyte/pull/10878) | Fix error handling for unavailable streams with 404 status code                                            |
-=======
+| 0.2.22  | 2022-03-10 | [10878](https://github.com/airbytehq/airbyte/pull/10878) | Fix error handling for unavailable streams with 404 status code                                            |
 | 0.2.21  | 2022-03-04 | [10749](https://github.com/airbytehq/airbyte/pull/10749) | Add new stream `ProjectCards`                                                                              |
->>>>>>> 1bf94704
 | 0.2.20  | 2022-02-16 | [10385](https://github.com/airbytehq/airbyte/pull/10385) | Add new stream `Deployments`, `ProjectColumns`, `PullRequestCommits`                                       |
 | 0.2.19  | 2022-02-07 | [10211](https://github.com/airbytehq/airbyte/pull/10211) | Add human-readable error in case of incorrect organization or repo name                                    |
 | 0.2.18  | 2021-02-09 | [10193](https://github.com/airbytehq/airbyte/pull/10193) | Add handling secondary rate limits                                                                         |
