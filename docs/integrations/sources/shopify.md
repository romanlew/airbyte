---
description: >-
  Shopify is a proprietary e-commerce platform for online stores and retail point-of-sale systems.
---

# Shopify

## Sync overview

The Shopify source supports both Full Refresh and Incremental syncs. You can choose if this connector will copy only the new or updated data, or all rows in the tables and columns you set up for replication, every time a sync is run.

This source can sync data for the [Shopify API](https://help.shopify.com/en/api/reference).

This Source Connector is based on a [Airbyte CDK](https://docs.airbyte.io/connector-development/cdk-python).

## Troubleshooting

Check out common troubleshooting issues for the BigQuery destination connector on our Discourse [here](https://discuss.airbyte.io/tags/c/connector/11/source-shopify).

### Output schema

This Source is capable of syncing the following core Streams:

* [Abandoned Checkouts](https://help.shopify.com/en/api/reference/orders/abandoned_checkouts)
* [Collects](https://help.shopify.com/en/api/reference/products/collect)
* [Custom Collections](https://help.shopify.com/en/api/reference/products/customcollection)
* [Customers](https://help.shopify.com/en/api/reference/customers)
* [Draft Orders](https://help.shopify.com/en/api/reference/orders/draftorder)
* [Discount Codes](https://shopify.dev/docs/admin-api/rest/reference/discounts/discountcode)
* [Metafields](https://help.shopify.com/en/api/reference/metafield)
* [Orders](https://help.shopify.com/en/api/reference/orders)
* [Orders Refunds](https://shopify.dev/api/admin/rest/reference/orders/refund)
* [Orders Risks](https://shopify.dev/api/admin/rest/reference/orders/order-risk)
* [Products](https://help.shopify.com/en/api/reference/products)
* [Transactions](https://help.shopify.com/en/api/reference/orders/transaction)
* [Pages](https://help.shopify.com/en/api/reference/online-store/page)
* [Price Rules](https://help.shopify.com/en/api/reference/discounts/pricerule)
* [Locations](https://shopify.dev/api/admin-rest/2021-10/resources/location)
* [InventoryLevels](https://shopify.dev/api/admin-rest/2021-10/resources/inventorylevel)
* [Fulfillment Orders](https://shopify.dev/api/admin-rest/2021-07/resources/fulfillmentorder)
* [Fulfillments](https://shopify.dev/api/admin-rest/2021-07/resources/fulfillment)

#### NOTE:

For better experience with `Incremental Refresh` the follwing is recomended:

* `Order Refunds`, `Order Risks`, `Transactions` should be synced along with `Orders` stream.
* `Discount Codes` should be synced along with `Price Rules` stream.

If child streams are synced alone from the parent stream - the full sync will take place, and the records are filtered out afterwards.

### Data type mapping

| Integration Type | Airbyte Type | Notes |
| :--- | :--- | :--- |
| `string` | `string` |  |
| `number` | `number` |  |
| `array` | `array` |  |
| `object` | `object` |  |

### Features

| Feature | Supported?\(Yes/No\) | Notes |
| :--- | :--- | :--- |
| Full Refresh Sync | Yes |  |
| Incremental - Append Sync | Yes |  |
| Namespaces | No |  |

### Performance considerations

Shopify has some [rate limit restrictions](https://shopify.dev/concepts/about-apis/rate-limits). Typically, there should not be issues with throttling or exceeding the rate limits but in some edge cases, user can receive the warning message as follows:

```text
"Caught retryable error '<some_error> or null' after <some_number> tries. Waiting <some_number> seconds then retrying..."
```

This is expected when the connector hits the 429 - Rate Limit Exceeded HTTP Error. With given error message the sync operation is still goes on, but will require more time to finish.

## Getting started

This connector support both: `OAuth 2.0` and `API PASSWORD` (for private applications) athentication methods.

### Connect using `API PASSWORD` option:
1. Go to `https://YOURSTORE.myshopify.com/admin/apps/private`
2. Enable private development if it isn't enabled.
3. Create a private application.
4. Select the resources you want to allow access to. Airbyte only needs read-level access. 
   * Note: The UI will show all possible data sources and will show errors when syncing if it doesn't have permissions to access a resource. 
5. The password under the `Admin API` section is what you'll use as the `api_password` for the integration.
6. You're ready to set up Shopify in Airbyte!

### Connect using `OAuth 2.0` option:
1. Select `OAuth 2.0` in `Shopify Authorization Method`
2. Click on `authenticate`
2. Proceed the authentication using your credentials for your Shopify account.


## Changelog

| Version | Date | Pull Request | Subject |
| :--- | :--- | :--- | :--- |
<<<<<<< HEAD
=======
| 0.1.22 | 2021-10-18 | [7101](https://github.com/airbytehq/airbyte/pull/7107) | Added FulfillmentOrders, Fulfillments streams |
| 0.1.21 | 2021-10-14 | [7382](https://github.com/airbytehq/airbyte/pull/7382) | Fixed `InventoryLevels` primary key |
| 0.1.20 | 2021-10-14 | [7063](https://github.com/airbytehq/airbyte/pull/7063) | Added `Location` and `InventoryLevels` as streams |
>>>>>>> 1dcd525e
| 0.1.19 | 2021-10-11 | [6951](https://github.com/airbytehq/airbyte/pull/6951) | Added support of `OAuth 2.0` authorisation option |
| 0.1.18 | 2021-09-21 | [6056](https://github.com/airbytehq/airbyte/pull/6056) | Added `pre_tax_price` to the `orders/line_items` schema |
| 0.1.17 | 2021-09-17 | [5244](https://github.com/airbytehq/airbyte/pull/5244) | Created data type enforcer for converting prices into numbers |
| 0.1.16 | 2021-09-09 | [5965](https://github.com/airbytehq/airbyte/pull/5945) | Fixed the connector's performance for `Incremental refresh` |
| 0.1.15 | 2021-09-02 | [5853](https://github.com/airbytehq/airbyte/pull/5853) | Fixed `amount` type in `order_refund` schema |
| 0.1.14 | 2021-09-02 | [5801](https://github.com/airbytehq/airbyte/pull/5801) | Fixed `line_items/discount allocations` & `duties` parts of `orders` schema |
| 0.1.13 | 2021-08-17 | [5470](https://github.com/airbytehq/airbyte/pull/5470) | Fixed rate limits throttling |
| 0.1.12 | 2021-08-09 | [5276](https://github.com/airbytehq/airbyte/pull/5276) | Add status property to product schema |
| 0.1.11 | 2021-07-23 | [4943](https://github.com/airbytehq/airbyte/pull/4943) | Fix products schema up to API 2021-07 |
| 0.1.10 | 2021-07-19 | [4830](https://github.com/airbytehq/airbyte/pull/4830) | Fix for streams json schemas, upgrade to API version 2021-07 |
| 0.1.9 | 2021-07-04 | [4472](https://github.com/airbytehq/airbyte/pull/4472) | Incremental sync is now using updated\_at instead of since\_id by default |
| 0.1.8 | 2021-06-29 | [4121](https://github.com/airbytehq/airbyte/pull/4121) | Add draft orders stream |
| 0.1.7 | 2021-06-26 | [4290](https://github.com/airbytehq/airbyte/pull/4290) | Fixed the bug when limiting output records to 1 caused infinity loop |
| 0.1.6 | 2021-06-24 | [4009](https://github.com/airbytehq/airbyte/pull/4009) | Add pages, price rules and discount codes streams |
| 0.1.5 | 2021-06-10 | [3973](https://github.com/airbytehq/airbyte/pull/3973) | Add `AIRBYTE_ENTRYPOINT` for Kubernetes support |
| 0.1.4 | 2021-06-09 | [3926](https://github.com/airbytehq/airbyte/pull/3926) | New attributes to Orders schema |
| 0.1.3 | 2021-06-08 | [3787](https://github.com/airbytehq/airbyte/pull/3787) | Add Native Shopify Source Connector |
<|MERGE_RESOLUTION|>--- conflicted
+++ resolved
@@ -99,12 +99,9 @@
 
 | Version | Date | Pull Request | Subject |
 | :--- | :--- | :--- | :--- |
-<<<<<<< HEAD
-=======
 | 0.1.22 | 2021-10-18 | [7101](https://github.com/airbytehq/airbyte/pull/7107) | Added FulfillmentOrders, Fulfillments streams |
 | 0.1.21 | 2021-10-14 | [7382](https://github.com/airbytehq/airbyte/pull/7382) | Fixed `InventoryLevels` primary key |
 | 0.1.20 | 2021-10-14 | [7063](https://github.com/airbytehq/airbyte/pull/7063) | Added `Location` and `InventoryLevels` as streams |
->>>>>>> 1dcd525e
 | 0.1.19 | 2021-10-11 | [6951](https://github.com/airbytehq/airbyte/pull/6951) | Added support of `OAuth 2.0` authorisation option |
 | 0.1.18 | 2021-09-21 | [6056](https://github.com/airbytehq/airbyte/pull/6056) | Added `pre_tax_price` to the `orders/line_items` schema |
 | 0.1.17 | 2021-09-17 | [5244](https://github.com/airbytehq/airbyte/pull/5244) | Created data type enforcer for converting prices into numbers |
