--- conflicted
+++ resolved
@@ -229,11 +229,8 @@
 
 | Version | Date | Pull Request | Subject |
 | :--- | :--- | :--- | :--- |
-<<<<<<< HEAD
-| 0.1.8 | 2021-12-29 | [9117](https://github.com/airbytehq/airbyte/pull/9117) | Support of JSON format |
-=======
+| 0.1.10 | 2022-12-11 | [9117](https://github.com/airbytehq/airbyte/pull/9117) | Support of JSON format |
 | 0.1.9 | 2022-01-06 | [9163](https://github.com/airbytehq/airbyte/pull/9163) | Work-around for web-UI, `backslash - t` converts to `tab` for `format.delimiter` field. |
->>>>>>> 746102ac
 | 0.1.7 | 2021-11-08 | [7499](https://github.com/airbytehq/airbyte/pull/7499) | Remove base-python dependencies |
 | 0.1.6 | 2021-10-15 | [6615](https://github.com/airbytehq/airbyte/pull/6615) & [7058](https://github.com/airbytehq/airbyte/pull/7058) | Memory and performance optimisation. Advanced options for CSV parsing. |
 | 0.1.5 | 2021-09-24 | [6398](https://github.com/airbytehq/airbyte/pull/6398) | Support custom non Amazon S3 services |
