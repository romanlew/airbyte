apiVersion: kustomize.config.k8s.io/v1beta1
kind: Kustomization

namespace: default

bases:
  - ../../resources

images:
  - name: airbyte/db
<<<<<<< HEAD
    newTag: 0.35.45-alpha
  - name: airbyte/bootloader
    newTag: 0.35.45-alpha
  - name: airbyte/scheduler
    newTag: 0.35.45-alpha
  - name: airbyte/server
    newTag: 0.35.45-alpha
  - name: airbyte/webapp
    newTag: 0.35.45-alpha
  - name: airbyte/worker
    newTag: 0.35.45-alpha
=======
    newTag: 0.35.46-alpha
  - name: airbyte/bootloader
    newTag: 0.35.46-alpha
  - name: airbyte/scheduler
    newTag: 0.35.46-alpha
  - name: airbyte/server
    newTag: 0.35.46-alpha
  - name: airbyte/webapp
    newTag: 0.35.46-alpha
  - name: airbyte/worker
    newTag: 0.35.46-alpha
>>>>>>> 55b92a55
  - name: temporalio/auto-setup
    newTag: 1.7.0

configMapGenerator:
  - name: airbyte-env
    env: .env

secretGenerator:
  - name: airbyte-secrets
    env: .secrets

patchesStrategicMerge:
  - set-resource-limits.yaml<|MERGE_RESOLUTION|>--- conflicted
+++ resolved
@@ -8,19 +8,6 @@
 
 images:
   - name: airbyte/db
-<<<<<<< HEAD
-    newTag: 0.35.45-alpha
-  - name: airbyte/bootloader
-    newTag: 0.35.45-alpha
-  - name: airbyte/scheduler
-    newTag: 0.35.45-alpha
-  - name: airbyte/server
-    newTag: 0.35.45-alpha
-  - name: airbyte/webapp
-    newTag: 0.35.45-alpha
-  - name: airbyte/worker
-    newTag: 0.35.45-alpha
-=======
     newTag: 0.35.46-alpha
   - name: airbyte/bootloader
     newTag: 0.35.46-alpha
@@ -32,7 +19,6 @@
     newTag: 0.35.46-alpha
   - name: airbyte/worker
     newTag: 0.35.46-alpha
->>>>>>> 55b92a55
   - name: temporalio/auto-setup
     newTag: 1.7.0
 
