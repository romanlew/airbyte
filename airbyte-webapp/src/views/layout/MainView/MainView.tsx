import React, { Suspense } from "react";
import styled from "styled-components";

<<<<<<< HEAD
import SideBar from "views/layout/SideBar";
import LoadingPage from "components/LoadingPage";
=======
import { LoadingPage } from "components";
import SideBar from "views/layout/SideBar";
import { StartOverErrorView } from "views/common/StartOverErrorView";
import { ResourceNotFoundErrorBoundary } from "views/common/ResorceNotFoundErrorBoundary";
>>>>>>> 86e08d0f

const MainContainer = styled.div`
  width: 100%;
  height: 100%;
  overflow: hidden;
  display: flex;
  flex-direction: row;
  min-height: 680px;
`;

const Content = styled.div`
  overflow-y: auto;
  width: 100%;
  height: 100%;
`;

const MainView: React.FC = (props) => (
  <MainContainer>
    <SideBar />
    <Content>
<<<<<<< HEAD
      <Suspense fallback={<LoadingPage />}>{props.children}</Suspense>
=======
      <ResourceNotFoundErrorBoundary errorComponent={<StartOverErrorView />}>
        <React.Suspense fallback={<LoadingPage />}>
          {props.children}
        </React.Suspense>
      </ResourceNotFoundErrorBoundary>
>>>>>>> 86e08d0f
    </Content>
  </MainContainer>
);

export default MainView;<|MERGE_RESOLUTION|>--- conflicted
+++ resolved
@@ -1,15 +1,10 @@
 import React, { Suspense } from "react";
 import styled from "styled-components";
 
-<<<<<<< HEAD
-import SideBar from "views/layout/SideBar";
-import LoadingPage from "components/LoadingPage";
-=======
 import { LoadingPage } from "components";
 import SideBar from "views/layout/SideBar";
 import { StartOverErrorView } from "views/common/StartOverErrorView";
 import { ResourceNotFoundErrorBoundary } from "views/common/ResorceNotFoundErrorBoundary";
->>>>>>> 86e08d0f
 
 const MainContainer = styled.div`
   width: 100%;
@@ -30,15 +25,11 @@
   <MainContainer>
     <SideBar />
     <Content>
-<<<<<<< HEAD
-      <Suspense fallback={<LoadingPage />}>{props.children}</Suspense>
-=======
       <ResourceNotFoundErrorBoundary errorComponent={<StartOverErrorView />}>
         <React.Suspense fallback={<LoadingPage />}>
           {props.children}
         </React.Suspense>
       </ResourceNotFoundErrorBoundary>
->>>>>>> 86e08d0f
     </Content>
   </MainContainer>
 );
