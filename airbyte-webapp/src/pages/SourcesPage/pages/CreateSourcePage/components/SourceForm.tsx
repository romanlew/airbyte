import React, { useState } from "react";
import { FormattedMessage } from "react-intl";

import useRouter from "hooks/useRouter";
import { createFormErrorMessage } from "utils/errorStatusMessage";
import { ConnectionConfiguration } from "core/domain/connection";
import { useAnalyticsService } from "hooks/services/Analytics/useAnalyticsService";
import { LogsRequestError } from "core/request/LogsRequestError";
import { ConnectorCard } from "views/Connector/ConnectorCard";
import { SourceDefinition } from "core/domain/connector";
import { useGetSourceDefinitionSpecificationAsync } from "services/connector/SourceDefinitionSpecificationService";

type IProps = {
  onSubmit: (values: {
    name: string;
    serviceType: string;
    sourceDefinitionId?: string;
    connectionConfiguration?: ConnectionConfiguration;
  }) => void;
  afterSelectConnector?: () => void;
  sourceDefinitions: SourceDefinition[];
  hasSuccess?: boolean;
  error?: { message?: string; status?: number } | null;
};

const hasSourceDefinitionId = (
  state: unknown
): state is { sourceDefinitionId: string } => {
  return (
    typeof state === "object" &&
    state !== null &&
    typeof (state as { sourceDefinitionId?: string }).sourceDefinitionId ===
      "string"
  );
};

const SourceForm: React.FC<IProps> = ({
  onSubmit,
  sourceDefinitions,
  error,
  hasSuccess,
  afterSelectConnector,
}) => {
  const { location } = useRouter();
  const analyticsService = useAnalyticsService();

<<<<<<< HEAD
  const [sourceDefinitionId, setSourceDefinitionId] = useState<string>(
    location.state?.sourceDefinitionId || ""
=======
  const [sourceDefinitionId, setSourceDefinitionId] = useState(
    hasSourceDefinitionId(location.state)
      ? location.state.sourceDefinitionId
      : ""
>>>>>>> 1b85ff78
  );

  const {
    data: sourceDefinitionSpecification,
    error: sourceDefinitionError,
    isLoading,
  } = useGetSourceDefinitionSpecificationAsync(sourceDefinitionId);

  const onDropDownSelect = (sourceDefinitionId: string) => {
    setSourceDefinitionId(sourceDefinitionId);
    const connector = sourceDefinitions.find(
      (item) => item.sourceDefinitionId === sourceDefinitionId
    );

    if (afterSelectConnector) {
      afterSelectConnector();
    }

    analyticsService.track("New Source - Action", {
      action: "Select a connector",
      connector_source_definition: connector?.name,
      connector_source_definition_id: sourceDefinitionId,
    });
  };

  const onSubmitForm = async (values: {
    name: string;
    serviceType: string;
  }) => {
    await onSubmit({
      ...values,
      sourceDefinitionId: sourceDefinitionSpecification?.sourceDefinitionId,
    });
  };

  const errorMessage = error ? createFormErrorMessage(error) : null;

  return (
    <ConnectorCard
      onServiceSelect={onDropDownSelect}
      onSubmit={onSubmitForm}
      formType="source"
      availableServices={sourceDefinitions}
      selectedConnector={sourceDefinitionSpecification}
      hasSuccess={hasSuccess}
      fetchingConnectorError={sourceDefinitionError}
      errorMessage={errorMessage}
      isLoading={isLoading}
      formValues={
        sourceDefinitionId
          ? { serviceType: sourceDefinitionId, name: "" }
          : undefined
      }
      allowChangeConnector
      title={<FormattedMessage id="onboarding.sourceSetUp" />}
      jobInfo={LogsRequestError.extractJobInfo(error)}
    />
  );
};

export default SourceForm;<|MERGE_RESOLUTION|>--- conflicted
+++ resolved
@@ -44,15 +44,10 @@
   const { location } = useRouter();
   const analyticsService = useAnalyticsService();
 
-<<<<<<< HEAD
-  const [sourceDefinitionId, setSourceDefinitionId] = useState<string>(
-    location.state?.sourceDefinitionId || ""
-=======
-  const [sourceDefinitionId, setSourceDefinitionId] = useState(
+  const [sourceDefinitionId, setSourceDefinitionId] = useState<string | null>(
     hasSourceDefinitionId(location.state)
       ? location.state.sourceDefinitionId
-      : ""
->>>>>>> 1b85ff78
+      : null
   );
 
   const {
