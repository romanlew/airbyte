import { useMemo } from "react";
import {
  useLocation,
  useNavigate,
  useParams,
  Location,
  To,
  NavigateOptions,
} from "react-router-dom";

import queryString from "query-string";

// eslint-disable-next-line @typescript-eslint/no-explicit-any
function useRouter<T = any, P = any>(): {
  query: T;
  params: P;
  pathname: string;
  location: Location;
  push(path: To, state?: NavigateOptions): void;
  replace(path: To, state?: NavigateOptions): void;
} {
<<<<<<< HEAD
  const params = useParams();
  const location = useLocation<L>();
  const history = useHistory();
  const match = useRouteMatch();
=======
  const params: any = useParams();
  const location = useLocation();
  const navigate = useNavigate();
>>>>>>> 0beda4f2
  const query = useMemo<T>(
    () =>
      ({
        ...queryString.parse(location.search), // Convert string to object
        ...params,
      } as T),
    [params, location.search]
  );

  return useMemo(() => {
    return {
      params,
      push: navigate,
      replace: (path, state) => navigate(path, { ...state, replace: true }),
      pathname: location.pathname,
      query,
<<<<<<< HEAD
      match,
=======
>>>>>>> 0beda4f2
      location,
    };
<<<<<<< HEAD
  }, [match, location, history, query]);
=======
  }, [navigate, location, query, params]);
>>>>>>> 0beda4f2
}

export default useRouter;<|MERGE_RESOLUTION|>--- conflicted
+++ resolved
@@ -19,16 +19,9 @@
   push(path: To, state?: NavigateOptions): void;
   replace(path: To, state?: NavigateOptions): void;
 } {
-<<<<<<< HEAD
-  const params = useParams();
-  const location = useLocation<L>();
-  const history = useHistory();
-  const match = useRouteMatch();
-=======
   const params: any = useParams();
   const location = useLocation();
   const navigate = useNavigate();
->>>>>>> 0beda4f2
   const query = useMemo<T>(
     () =>
       ({
@@ -45,17 +38,9 @@
       replace: (path, state) => navigate(path, { ...state, replace: true }),
       pathname: location.pathname,
       query,
-<<<<<<< HEAD
-      match,
-=======
->>>>>>> 0beda4f2
       location,
     };
-<<<<<<< HEAD
-  }, [match, location, history, query]);
-=======
   }, [navigate, location, query, params]);
->>>>>>> 0beda4f2
 }
 
 export default useRouter;