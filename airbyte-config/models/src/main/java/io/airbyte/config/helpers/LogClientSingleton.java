--- conflicted
+++ resolved
@@ -70,17 +70,9 @@
     return workspaceRoot.resolve("server/logs");
   }
 
-<<<<<<< HEAD
-  public static File getServerLogFile(final Configs configs) {
-    final var logPathBase = getServerLogsRoot(configs);
-    if (shouldUseLocalLogs(configs.getWorkerEnvironment())) {
-      return logPathBase.resolve(LOG_FILENAME).toFile();
-    }
-=======
   public Path getSchedulerLogsRoot(final Path workspaceRoot) {
     return workspaceRoot.resolve("scheduler/logs");
   }
->>>>>>> 1dcd525e
 
   public File getServerLogFile(final Path workspaceRoot, final WorkerEnvironment workerEnvironment, final LogConfigs logConfigs) {
     if (shouldUseLocalLogs(workerEnvironment)) {
@@ -94,16 +86,9 @@
     }
   }
 
-<<<<<<< HEAD
-  public static File getSchedulerLogFile(final Configs configs) {
-    final var logPathBase = getSchedulerLogsRoot(configs);
-    if (shouldUseLocalLogs(configs.getWorkerEnvironment())) {
-      return logPathBase.resolve(LOG_FILENAME).toFile();
-=======
   public File getSchedulerLogFile(final Path workspaceRoot, final WorkerEnvironment workerEnvironment, final LogConfigs logConfigs) {
     if (shouldUseLocalLogs(workerEnvironment)) {
       return getSchedulerLogsRoot(workspaceRoot).resolve(LOG_FILENAME).toFile();
->>>>>>> 1dcd525e
     }
 
     final var cloudLogPath = APP_LOGGING_CLOUD_PREFIX + getSchedulerLogsRoot(workspaceRoot);
@@ -119,11 +104,7 @@
       return Collections.emptyList();
     }
 
-<<<<<<< HEAD
-    if (shouldUseLocalLogs(configs.getWorkerEnvironment())) {
-=======
     if (shouldUseLocalLogs(workerEnvironment)) {
->>>>>>> 1dcd525e
       return IOs.getTail(LOG_TAIL_SIZE, logPath);
     }
 
@@ -140,27 +121,15 @@
       return;
     }
 
-<<<<<<< HEAD
-    if (shouldUseLocalLogs(configs.getWorkerEnvironment())) {
-=======
     if (shouldUseLocalLogs(workerEnvironment)) {
->>>>>>> 1dcd525e
       throw new NotImplementedException("Local log deletes not supported.");
     }
     final var cloudLogPath = JOB_LOGGING_CLOUD_PREFIX + logPath;
     logClient.deleteLogs(logConfigs, cloudLogPath);
   }
 
-<<<<<<< HEAD
-  public static void setJobMdc(final Path path) {
-    // setJobMdc is referenced from TemporalAttemptExecution without input parameters, so hard to pass
-    // this in.
-    final Configs configs = new EnvConfigs();
-    if (shouldUseLocalLogs(configs.getWorkerEnvironment())) {
-=======
   public void setJobMdc(final WorkerEnvironment workerEnvironment, final LogConfigs logConfigs, final Path path) {
     if (shouldUseLocalLogs(workerEnvironment)) {
->>>>>>> 1dcd525e
       LOGGER.debug("Setting docker job mdc");
       MDC.put(LogClientSingleton.JOB_LOG_PATH_MDC_KEY, path.resolve(LogClientSingleton.LOG_FILENAME).toString());
     } else {
@@ -170,14 +139,8 @@
     }
   }
 
-<<<<<<< HEAD
-  public static void setWorkspaceMdc(final Path path) {
-    final var configs = new EnvConfigs();
-    if (shouldUseLocalLogs(configs.getWorkerEnvironment())) {
-=======
   public void setWorkspaceMdc(final WorkerEnvironment workerEnvironment, final LogConfigs logConfigs, final Path path) {
     if (shouldUseLocalLogs(workerEnvironment)) {
->>>>>>> 1dcd525e
       LOGGER.debug("Setting docker workspace mdc");
       MDC.put(LogClientSingleton.WORKSPACE_MDC_KEY, path.toString());
     } else {
@@ -187,11 +150,8 @@
     }
   }
 
-<<<<<<< HEAD
-=======
   // This method should cease to exist here and become a property on the enum instead
   // TODO handle this as part of refactor https://github.com/airbytehq/airbyte/issues/7545
->>>>>>> 1dcd525e
   private static boolean shouldUseLocalLogs(final WorkerEnvironment workerEnvironment) {
     return workerEnvironment.equals(WorkerEnvironment.DOCKER);
   }
