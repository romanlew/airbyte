/*
 * Copyright (c) 2021 Airbyte, Inc., all rights reserved.
 */

package io.airbyte.config.helpers;

import static org.junit.jupiter.api.Assertions.assertEquals;
import static org.junit.jupiter.api.Assertions.assertThrows;
import static org.mockito.Mockito.mock;
import static org.mockito.Mockito.when;

import io.airbyte.config.EnvConfigs;
import java.io.IOException;
import java.nio.charset.StandardCharsets;
import java.nio.file.Files;
import java.util.ArrayList;
import java.util.List;
import org.junit.jupiter.api.Tag;
import org.junit.jupiter.api.Test;
import software.amazon.awssdk.core.sync.RequestBody;
import software.amazon.awssdk.regions.Region;
import software.amazon.awssdk.services.s3.S3Client;
import software.amazon.awssdk.services.s3.model.PutObjectRequest;

@Tag("logger-client")
public class S3LogsTest {

  private static final LogConfigs logConfigs = (new EnvConfigs()).getLogConfigs();

  @Test
  public void testMissingCredentials() {
    final var configs = mock(LogConfigs.class);
    when(configs.getAwsAccessKey()).thenReturn("");
    when(configs.getAwsSecretAccessKey()).thenReturn("");

    assertThrows(RuntimeException.class, () -> new S3Logs().downloadCloudLog(configs, "this-path-should-not-matter"));
  }

  /**
   * The test files here were generated by {@link #generatePaginateTestFiles()}.
   *
   * Generate enough files to force pagination and confirm all data is read.
   */
  @Test
  public void testRetrieveAllLogs() throws IOException {
<<<<<<< HEAD
    final var configs = new LogConfigDelegator(new EnvConfigs());
    final var data = S3Logs.getFile(configs, "paginate", 6);
=======
    final var data = S3Logs.getFile(logConfigs, "paginate", 6);
>>>>>>> 1dcd525e

    final var retrieved = new ArrayList<String>();
    Files.lines(data.toPath()).forEach(retrieved::add);

    final var expected = List.of("Line 0", "Line 1", "Line 2", "Line 3", "Line 4", "Line 5", "Line 6", "Line 7", "Line 8");

    assertEquals(expected, retrieved);
  }

  /**
   * The test files for this test have been pre-generated and uploaded into the bucket folder. The
   * folder contains the following files with these contents:
   * <li>first-file.txt - Line 1, Line 2, Line 3</li>
   * <li>second-file.txt - Line 4, Line 5, Line 6</li>
   * <li>third-file.txt - Line 7, Line 8, Line 9</li>
   */
  @Test
  public void testTail() throws IOException {
<<<<<<< HEAD
    final var configs = new LogConfigDelegator(new EnvConfigs());
    final var data = new S3Logs().tailCloudLog(configs, "tail", 6);

=======
    final var data = new S3Logs().tailCloudLog(logConfigs, "tail", 6);
>>>>>>> 1dcd525e
    final var expected = List.of("Line 4", "Line 5", "Line 6", "Line 7", "Line 8", "Line 9");
    assertEquals(data, expected);
  }

  public static void main(final String[] args) {
    generatePaginateTestFiles();
  }

  private static void generatePaginateTestFiles() {
    final var s3 = S3Client.builder().region(Region.of("us-west-2")).build();

    for (int i = 0; i < 9; i++) {
      final var fileName = i + "-file";
      final var line = "Line " + i + "\n";
      final PutObjectRequest objectRequest = PutObjectRequest.builder()
          .bucket("airbyte-kube-integration-logging-test")
          .key("paginate/" + fileName)
          .build();

      s3.putObject(objectRequest, RequestBody.fromBytes(line.getBytes(StandardCharsets.UTF_8)));
    }
  }

}<|MERGE_RESOLUTION|>--- conflicted
+++ resolved
@@ -43,12 +43,7 @@
    */
   @Test
   public void testRetrieveAllLogs() throws IOException {
-<<<<<<< HEAD
-    final var configs = new LogConfigDelegator(new EnvConfigs());
-    final var data = S3Logs.getFile(configs, "paginate", 6);
-=======
     final var data = S3Logs.getFile(logConfigs, "paginate", 6);
->>>>>>> 1dcd525e
 
     final var retrieved = new ArrayList<String>();
     Files.lines(data.toPath()).forEach(retrieved::add);
@@ -67,13 +62,7 @@
    */
   @Test
   public void testTail() throws IOException {
-<<<<<<< HEAD
-    final var configs = new LogConfigDelegator(new EnvConfigs());
-    final var data = new S3Logs().tailCloudLog(configs, "tail", 6);
-
-=======
     final var data = new S3Logs().tailCloudLog(logConfigs, "tail", 6);
->>>>>>> 1dcd525e
     final var expected = List.of("Line 4", "Line 5", "Line 6", "Line 7", "Line 8", "Line 9");
     assertEquals(data, expected);
   }
