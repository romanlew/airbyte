--- conflicted
+++ resolved
@@ -25,7 +25,6 @@
 import io.airbyte.config.DestinationOAuthParameter;
 import io.airbyte.config.SourceConnection;
 import io.airbyte.config.SourceOAuthParameter;
-import io.airbyte.config.StagingConfiguration;
 import io.airbyte.config.StandardDestinationDefinition;
 import io.airbyte.config.StandardSourceDefinition;
 import io.airbyte.config.StandardSync;
@@ -33,14 +32,6 @@
 import io.airbyte.config.StandardSyncState;
 import io.airbyte.config.StandardWorkspace;
 import io.airbyte.config.State;
-<<<<<<< HEAD
-import io.airbyte.config.persistence.split_secrets.SecretCoordinateToPayload;
-import io.airbyte.config.persistence.split_secrets.SecretPersistence;
-import io.airbyte.config.persistence.split_secrets.SecretsHelpers;
-import io.airbyte.config.persistence.split_secrets.SecretsHydrator;
-import io.airbyte.config.persistence.split_secrets.SplitSecretConfig;
-=======
->>>>>>> 266a491c
 import io.airbyte.db.Database;
 import io.airbyte.db.ExceptionWrappingDatabase;
 import io.airbyte.db.instance.configs.jooq.enums.ActorType;
@@ -379,54 +370,6 @@
     persistence.writeConfig(ConfigSchema.DESTINATION_CONNECTION, partialDestination.getDestinationId().toString(), partialDestination);
   }
 
-<<<<<<< HEAD
-  public void writeStagingConfiguration(final StagingConfiguration stagingConfiguration)
-      throws JsonValidationException, IOException {
-    StagingConfiguration stagingConfigForDB = null;
-    if (longLivedSecretPersistence.isPresent()) {
-      final Optional<StagingConfiguration> optionalStagingConfiguration = getOptionalStagingConfiguration(
-          stagingConfiguration.getDestinationDefinitionId());
-      final SecretCoordinateToPayload secretCoordinateToPayload =
-          SecretsHelpers.convertStagingConfigToSecret(stagingConfiguration.getConfiguration().toString(),
-              longLivedSecretPersistence.get(),
-              stagingConfiguration.getDestinationDefinitionId(),
-              UUID::randomUUID,
-              optionalStagingConfiguration.map(StagingConfiguration::getConfiguration).orElse(null));
-      longLivedSecretPersistence.get().write(secretCoordinateToPayload.getSecretCoordinate(), secretCoordinateToPayload.getPayload());
-      stagingConfigForDB = Jsons.clone(stagingConfiguration).withConfiguration(secretCoordinateToPayload.getSecretCoordinateForDB());
-    }
-    if (stagingConfigForDB == null) {
-      stagingConfigForDB = stagingConfiguration;
-    }
-    persistence.writeConfig(ConfigSchema.STAGING_CONFIGURATION, stagingConfigForDB.getDestinationDefinitionId().toString(), stagingConfigForDB);
-  }
-
-  public StagingConfiguration getStagingConfigurationWithSecrets(final UUID destinationDefinitionId)
-      throws JsonValidationException, ConfigNotFoundException, IOException {
-    final StagingConfiguration stagingConfiguration = getStagingConfiguration(destinationDefinitionId);
-    if (longLivedSecretPersistence.isPresent()) {
-      final JsonNode secret = SecretsHelpers.decryptStagingConfiguration(stagingConfiguration, longLivedSecretPersistence.get());
-      return Jsons.clone(stagingConfiguration).withConfiguration(secret);
-    }
-
-    return stagingConfiguration;
-  }
-
-  public StagingConfiguration getStagingConfiguration(final UUID destinationDefinitionId)
-      throws JsonValidationException, ConfigNotFoundException, IOException {
-    return persistence.getConfig(ConfigSchema.STAGING_CONFIGURATION, destinationDefinitionId.toString(), StagingConfiguration.class);
-  }
-
-  public Optional<StagingConfiguration> getOptionalStagingConfiguration(final UUID destinationDefinitionId)
-      throws JsonValidationException, IOException {
-    try {
-      return Optional.of(persistence.getConfig(ConfigSchema.STAGING_CONFIGURATION, destinationDefinitionId.toString(), StagingConfiguration.class));
-    } catch (ConfigNotFoundException e) {
-      return Optional.empty();
-    }
-  }
-
-=======
   /**
    * Returns all destinations in the database. Does not contain secrets. To hydrate with secrets see
    * { @link SecretsRepositoryReader#listDestinationConnectionWithSecrets() }.
@@ -435,7 +378,6 @@
    * @throws JsonValidationException - throws if returned destinations are invalid
    * @throws IOException - you never know when you IO
    */
->>>>>>> 266a491c
   public List<DestinationConnection> listDestinationConnection() throws JsonValidationException, IOException {
     return persistence.listConfigs(ConfigSchema.DESTINATION_CONNECTION, DestinationConnection.class);
   }
