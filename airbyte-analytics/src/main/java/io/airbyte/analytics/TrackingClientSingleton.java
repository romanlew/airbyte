--- conflicted
+++ resolved
@@ -54,11 +54,7 @@
   }
 
   @VisibleForTesting
-<<<<<<< HEAD
-  static TrackingIdentity getTrackingIdentity(final ConfigRepository configRepository, final String airbyteVersion, final UUID workspaceId) {
-=======
   static TrackingIdentity getTrackingIdentity(final ConfigRepository configRepository, final AirbyteVersion airbyteVersion, final UUID workspaceId) {
->>>>>>> 1dcd525e
     try {
       final StandardWorkspace workspace = configRepository.getStandardWorkspace(workspaceId, true);
       String email = null;
