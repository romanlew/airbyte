/*
 * Copyright (c) 2021 Airbyte, Inc., all rights reserved.
 */

package io.airbyte.scheduler.persistence.job_factory;

import static com.fasterxml.jackson.databind.node.JsonNodeType.ARRAY;
import static com.fasterxml.jackson.databind.node.JsonNodeType.OBJECT;

import com.fasterxml.jackson.databind.JsonNode;
import com.fasterxml.jackson.databind.node.ArrayNode;
import com.fasterxml.jackson.databind.node.ObjectNode;
import com.google.common.collect.ImmutableMap;
import io.airbyte.analytics.TrackingClient;
import io.airbyte.commons.json.Jsons;
import io.airbyte.commons.lang.Exceptions;
import io.airbyte.config.StandardDestinationDefinition;
import io.airbyte.config.StandardSourceDefinition;
import io.airbyte.config.persistence.ConfigNotFoundException;
import io.airbyte.config.persistence.ConfigRepository;
import io.airbyte.oauth.MoreOAuthParameters;
import io.airbyte.protocol.models.ConnectorSpecification;
import io.airbyte.scheduler.persistence.job_tracker.TrackingMetadata;
import io.airbyte.validation.json.JsonValidationException;
import java.io.IOException;
import java.util.ArrayList;
import java.util.List;
import java.util.UUID;
import org.slf4j.Logger;
import org.slf4j.LoggerFactory;

public class OAuthConfigSupplier {

  private static final Logger LOGGER = LoggerFactory.getLogger(OAuthConfigSupplier.class);

  public static final String PATH_IN_CONNECTOR_CONFIG = "path_in_connector_config";
<<<<<<< HEAD
=======
  private static final String PROPERTIES = "properties";
>>>>>>> 0beda4f2
  final private ConfigRepository configRepository;
  private final TrackingClient trackingClient;

  public OAuthConfigSupplier(final ConfigRepository configRepository, final TrackingClient trackingClient) {
    this.configRepository = configRepository;
    this.trackingClient = trackingClient;
  }

  public static boolean hasOAuthConfigSpecification(final ConnectorSpecification spec) {
    return spec != null && spec.getAdvancedAuth() != null && spec.getAdvancedAuth().getOauthConfigSpecification() != null;
  }

  public JsonNode injectSourceOAuthParameters(final UUID sourceDefinitionId, final UUID workspaceId, final JsonNode sourceConnectorConfig)
      throws IOException {
    try {
      final StandardSourceDefinition sourceDefinition = configRepository.getStandardSourceDefinition(sourceDefinitionId);
      MoreOAuthParameters.getSourceOAuthParameter(configRepository.listSourceOAuthParam().stream(), workspaceId, sourceDefinitionId)
          .ifPresent(sourceOAuthParameter -> {
            if (injectOAuthParameters(sourceDefinition.getName(), sourceDefinition.getSpec(), sourceOAuthParameter.getConfiguration(),
                sourceConnectorConfig)) {
              final ImmutableMap<String, Object> metadata = TrackingMetadata.generateSourceDefinitionMetadata(sourceDefinition);
              Exceptions.swallow(() -> trackingClient.track(workspaceId, "OAuth Injection - Backend", metadata));
            }
          });
      return sourceConnectorConfig;
    } catch (final JsonValidationException | ConfigNotFoundException e) {
      throw new IOException(e);
    }
  }

  public JsonNode injectDestinationOAuthParameters(final UUID destinationDefinitionId,
                                                   final UUID workspaceId,
                                                   final JsonNode destinationConnectorConfig)
      throws IOException {
    try {
      final StandardDestinationDefinition destinationDefinition = configRepository.getStandardDestinationDefinition(destinationDefinitionId);
      MoreOAuthParameters.getDestinationOAuthParameter(configRepository.listDestinationOAuthParam().stream(), workspaceId, destinationDefinitionId)
          .ifPresent(destinationOAuthParameter -> {
            if (injectOAuthParameters(destinationDefinition.getName(), destinationDefinition.getSpec(), destinationOAuthParameter.getConfiguration(),
                destinationConnectorConfig)) {
              final ImmutableMap<String, Object> metadata = TrackingMetadata.generateDestinationDefinitionMetadata(destinationDefinition);
              Exceptions.swallow(() -> trackingClient.track(workspaceId, "OAuth Injection - Backend", metadata));
            }
          });
      return destinationConnectorConfig;
    } catch (final JsonValidationException | ConfigNotFoundException e) {
      throw new IOException(e);
    }
  }

  private static boolean injectOAuthParameters(final String connectorName,
                                               final ConnectorSpecification spec,
                                               final JsonNode oAuthParameters,
                                               final JsonNode connectorConfig) {
    if (!hasOAuthConfigSpecification(spec)) {
      // keep backward compatible behavior if connector does not declare an OAuth config spec
      MoreOAuthParameters.mergeJsons((ObjectNode) connectorConfig, (ObjectNode) oAuthParameters);
      return true;
    }
    if (!checkOAuthPredicate(spec.getAdvancedAuth().getPredicateKey(), spec.getAdvancedAuth().getPredicateValue(), connectorConfig)) {
      // OAuth is not applicable in this connectorConfig due to the predicate not being verified
      return false;
    }
    // TODO: if we write a migration to flatten persisted configs in db, we don't need to flatten
    // here see https://github.com/airbytehq/airbyte/issues/7624
<<<<<<< HEAD
    final JsonNode flatOAuthParameters = MoreOAuthParameters.flattenOAuthConfig(oAuthParameters);
    final JsonNode outputSpec = spec.getAdvancedAuth().getOauthConfigSpecification().getCompleteOauthServerOutputSpecification();
    boolean result = false;
=======
    boolean result = false;
    final JsonNode flatOAuthParameters = MoreOAuthParameters.flattenOAuthConfig(oAuthParameters);
    final JsonNode outputSpecTop = spec.getAdvancedAuth().getOauthConfigSpecification().getCompleteOauthServerOutputSpecification();
    final JsonNode outputSpec;
    if (outputSpecTop.has(PROPERTIES)) {
      outputSpec = outputSpecTop.get(PROPERTIES);
    } else {
      LOGGER.error(String.format("In %s's advanced_auth spec, completeOAuthServerOutputSpecification does not declare properties.", connectorName));
      return false;
    }
>>>>>>> 0beda4f2
    for (final String key : Jsons.keys(outputSpec)) {
      final JsonNode node = outputSpec.get(key);
      if (node.getNodeType() == OBJECT) {
        final JsonNode pathNode = node.get(PATH_IN_CONNECTOR_CONFIG);
        if (pathNode != null && pathNode.getNodeType() == ARRAY) {
          final List<String> propertyPath = new ArrayList<>();
          final ArrayNode arrayNode = (ArrayNode) pathNode;
          for (int i = 0; i < arrayNode.size(); ++i) {
            propertyPath.add(arrayNode.get(i).asText());
          }
          if (propertyPath.size() > 0) {
            Jsons.replaceNestedValue(connectorConfig, propertyPath, flatOAuthParameters.get(key));
            result = true;
          } else {
            LOGGER.error(String.format("In %s's advanced_auth spec, completeOAuthServerOutputSpecification includes an invalid empty %s for %s",
                connectorName, PATH_IN_CONNECTOR_CONFIG, key));
          }
        } else {
          LOGGER.error(
              String.format("In %s's advanced_auth spec, completeOAuthServerOutputSpecification does not declare an Array<String> %s for %s",
                  connectorName, PATH_IN_CONNECTOR_CONFIG, key));
        }
      } else {
        LOGGER.error(String.format("In %s's advanced_auth spec, completeOAuthServerOutputSpecification does not declare an ObjectNode for %s",
            connectorName, key));
      }
    }
    return result;
  }

  private static boolean checkOAuthPredicate(final List<String> predicateKey, final String predicateValue, final JsonNode connectorConfig) {
    if (predicateKey != null && !predicateKey.isEmpty()) {
      JsonNode node = connectorConfig;
      for (final String key : predicateKey) {
        if (node.has(key)) {
          node = node.get(key);
        } else {
          return false;
        }
      }
      if (predicateValue != null && !predicateValue.isBlank()) {
        return node.asText().equals(predicateValue);
      } else {
        return true;
      }
    }
    return true;
  }

}<|MERGE_RESOLUTION|>--- conflicted
+++ resolved
@@ -34,10 +34,7 @@
   private static final Logger LOGGER = LoggerFactory.getLogger(OAuthConfigSupplier.class);
 
   public static final String PATH_IN_CONNECTOR_CONFIG = "path_in_connector_config";
-<<<<<<< HEAD
-=======
   private static final String PROPERTIES = "properties";
->>>>>>> 0beda4f2
   final private ConfigRepository configRepository;
   private final TrackingClient trackingClient;
 
@@ -103,11 +100,6 @@
     }
     // TODO: if we write a migration to flatten persisted configs in db, we don't need to flatten
     // here see https://github.com/airbytehq/airbyte/issues/7624
-<<<<<<< HEAD
-    final JsonNode flatOAuthParameters = MoreOAuthParameters.flattenOAuthConfig(oAuthParameters);
-    final JsonNode outputSpec = spec.getAdvancedAuth().getOauthConfigSpecification().getCompleteOauthServerOutputSpecification();
-    boolean result = false;
-=======
     boolean result = false;
     final JsonNode flatOAuthParameters = MoreOAuthParameters.flattenOAuthConfig(oAuthParameters);
     final JsonNode outputSpecTop = spec.getAdvancedAuth().getOauthConfigSpecification().getCompleteOauthServerOutputSpecification();
@@ -118,7 +110,6 @@
       LOGGER.error(String.format("In %s's advanced_auth spec, completeOAuthServerOutputSpecification does not declare properties.", connectorName));
       return false;
     }
->>>>>>> 0beda4f2
     for (final String key : Jsons.keys(outputSpec)) {
       final JsonNode node = outputSpec.get(key);
       if (node.getNodeType() == OBJECT) {
