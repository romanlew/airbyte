--- conflicted
+++ resolved
@@ -37,10 +37,7 @@
 
   public static final String API_CLIENT = "api_client";
   public static final String CREDENTIALS = "credentials";
-<<<<<<< HEAD
-=======
   public static final String PROPERTIES = "properties";
->>>>>>> 0beda4f2
 
   private ConfigRepository configRepository;
   private TrackingClient trackingClient;
@@ -144,10 +141,7 @@
         .thenReturn(new StandardSourceDefinition()
             .withSourceDefinitionId(sourceDefinitionId)
             .withName("test")
-<<<<<<< HEAD
-=======
             .withDockerRepository("test/test")
->>>>>>> 0beda4f2
             .withDockerImageTag("dev")
             .withSpec(null));
     setupOAuthParamMocks(oauthParameters);
@@ -219,27 +213,17 @@
     return new AdvancedAuth()
         .withAuthFlowType(AuthFlowType.OAUTH_2_0)
         .withOauthConfigSpecification(new OAuthConfigSpecification()
-<<<<<<< HEAD
-            .withCompleteOauthServerOutputSpecification(Jsons.jsonNode(Map.of(
-                API_CLIENT, Map.of(
-                    "type", "string",
-                    OAuthConfigSupplier.PATH_IN_CONNECTOR_CONFIG, List.of(CREDENTIALS, API_CLIENT))))));
-=======
             .withCompleteOauthServerOutputSpecification(Jsons.jsonNode(Map.of(PROPERTIES,
                 Map.of(API_CLIENT, Map.of(
                     "type", "string",
                     OAuthConfigSupplier.PATH_IN_CONNECTOR_CONFIG, List.of(CREDENTIALS, API_CLIENT)))))));
->>>>>>> 0beda4f2
   }
 
   private void setupStandardDefinitionMock(final AdvancedAuth advancedAuth) throws JsonValidationException, ConfigNotFoundException, IOException {
     when(configRepository.getStandardSourceDefinition(any())).thenReturn(new StandardSourceDefinition()
         .withSourceDefinitionId(sourceDefinitionId)
         .withName("test")
-<<<<<<< HEAD
-=======
         .withDockerRepository("test/test")
->>>>>>> 0beda4f2
         .withDockerImageTag("dev")
         .withSpec(new ConnectorSpecification().withAdvancedAuth(advancedAuth)));
   }
@@ -295,10 +279,7 @@
     verify(trackingClient, times(1)).track(workspaceId, "OAuth Injection - Backend", Map.of(
         "connector_source", "test",
         "connector_source_definition_id", sourceDefinitionId,
-<<<<<<< HEAD
-=======
         "connector_source_docker_repository", "test/test",
->>>>>>> 0beda4f2
         "connector_source_version", "dev"));
   }
 
